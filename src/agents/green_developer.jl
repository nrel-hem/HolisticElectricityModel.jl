--- conflicted
+++ resolved
@@ -67,13 +67,8 @@
         if reg_year == model_data.year(first(model_data.index_y_fix))
             x_green_cumu[j, h] = 0.0
         else
-<<<<<<< HEAD
-            x_green_cumu[j, h] = sum(green_developer.green_tech_buildout_my(y, j, h) 
-                for y in model_data.year(first(model_data.index_y_fix)):(reg_year - 1))
-=======
-            x_green_cumu[j, h] = sum(green_developer.green_tech_buildout_my[Symbol(Int(y_symbol)), j, h] 
-                for y_symbol in model_data.year[first(model_data.index_y_fix)]:(reg_year - 1))
->>>>>>> 858a77de
+            x_green_cumu[j, h] = sum(green_developer.green_tech_buildout_my(Symbol(Int(y_symbol)), j, h) 
+                for y_symbol in model_data.year(first(model_data.index_y_fix)):(reg_year - 1))
         end
     end
 
