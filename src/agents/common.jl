--- conflicted
+++ resolved
@@ -308,25 +308,7 @@
             i >= max_iter && error("Reached max iterations $max_iter with no solution")
             @info "Problem solved!"
 
-<<<<<<< HEAD
-            for k in utility.index_k_existing
-                utility.x_R_cumu[k] = utility.x_R_cumu[k] + utility.x_R_my[first(model_data.index_y),k]
-            end
-        
-            for k in utility.index_k_new
-                utility.x_C_cumu[k] = utility.x_C_cumu[k] + utility.x_C_my[first(model_data.index_y),k]
-            end
-    
-            for p in ipp.index_p, k in ipp.index_k_existing
-                ipp.x_R_cumu[p,k] = ipp.x_R_cumu[p,k] + ipp.x_R_my[first(model_data.index_y),p,k]
-            end
-        
-            for p in ipp.index_p, k in ipp.index_k_new
-                ipp.x_C_cumu[p,k] = ipp.x_C_cumu[p,k] + ipp.x_C_my[first(model_data.index_y),p,k]
-            end
-=======
             update_cumulative!(model_data, agents_and_opts)
->>>>>>> 88f6b82b
         end
 
     end
