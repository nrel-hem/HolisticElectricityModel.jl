--- conflicted
+++ resolved
@@ -845,23 +845,16 @@
 Lower level optimization results are used to set variable bounds for McCormick-envelope Relaxation
 """
 function ipp_cap_lower(
-<<<<<<< HEAD
-    ipp, ipp_opts, model_data, delta_t, reg_year_index_dera_pre, 
-    customers, der_aggregator, green_developer, solver; first_update=true
+    ipp, ipp_opts, model_data, delta_t, window_length, 
+    customers, der_aggregator, green_developer, solver
 )
     MPPDCMER_lower = get_new_jump_model(solver)
-=======
-    ipp, ipp_opts, model_data, delta_t, window_length, 
-    customers, der_aggregator, green_developer; first_update=true
-)
+
     cust_year = customers.current_year
     dera_year = der_aggregator.current_year
     gd_year = green_developer.current_year
 
     index_y = get_index_y(ipp, model_data, window_length)
-
-    MPPDCMER_lower = get_new_jump_model(ipp_opts.solvers["solve_agent_problem_ipp_mppdc_mccormic_lower"])
->>>>>>> 38394c89
 
     # Variables
     @variable(
@@ -938,22 +931,13 @@
             ipp.eximport_my(y, z, d, t) +
             # total DG generation at time t
             sum(
-<<<<<<< HEAD
                 customers.rho_DG(h, m, z, d, t) * customers.total_der_capacity_my_delay_update(y, z, h, m) for
-=======
-                customers.rho_DG(h, m, z, d, t) * customers.total_der_capacity_my(cust_year, z, h, m) for
->>>>>>> 38394c89
                 h in model_data.index_h, m in customers.index_m
             ) - 
             # remove aggregated behind-the-meter pv/storage generation/consumption since they're front-of-the-meter now
             sum(
-<<<<<<< HEAD
-                customers.rho_DG(h, m, z, d, t) * der_aggregator.aggregation_level(reg_year_index_dera_pre, z) *
-                customers.total_pv_stor_capacity_my(reg_year_index_dera_pre, z, h, m) # this actually needs to be a delayed update as well, but all the if-else in customer_group function makes this difficult. However, as long as the initial capacity does not change year over year for the simulation period this is fine (such as in this case).
-=======
                 customers.rho_DG(h, m, z, d, t) * der_aggregator.aggregation_level(dera_year, z) *
-                customers.total_pv_stor_capacity_my(cust_year, z, h, m) 
->>>>>>> 38394c89
+                customers.total_pv_stor_capacity_my(cust_year, z, h, m) # this actually needs to be a delayed update as well, but all the if-else in customer_group function makes this difficult. However, as long as the initial capacity does not change year over year for the simulation period this is fine (such as in this case).
                 for h in model_data.index_h, m in (:BTMStorage, :BTMPV)
             ) +
             # green technology subscription at time t
@@ -1364,23 +1348,16 @@
 Lower level dual optimization results are used to set variable bounds for McCormick-envelope Relaxation
 """
 function ipp_cap_lower_dual(
-<<<<<<< HEAD
-    ipp, ipp_opts, model_data, delta_t, reg_year_index_dera_pre, 
+    ipp, ipp_opts, model_data, delta_t, window_length, 
     customers, der_aggregator, green_developer, solver
 )
     MPPDCMER_lower_dual = get_new_jump_model(solver)
-=======
-    ipp, ipp_opts, model_data, delta_t, window_length, 
-    customers, der_aggregator, green_developer
-)
+
     cust_year = customers.current_year
     dera_year = der_aggregator.current_year
     gd_year = green_developer.current_year
 
     index_y = get_index_y(ipp, model_data, window_length)
-
-    MPPDCMER_lower_dual = get_new_jump_model(ipp_opts.solvers["solve_agent_problem_ipp_mppdc_mccormic_lower"])
->>>>>>> 38394c89
 
     # Variables
     @variable(
@@ -1471,11 +1448,7 @@
                     ) + ipp.eximport_my(y, z, d, t) -
                     # total DG generation at time t
                     sum(
-<<<<<<< HEAD
                         customers.rho_DG(h, m, z, d, t) * customers.total_der_capacity_my_delay_update(y, z, h, m) for
-=======
-                        customers.rho_DG(h, m, z, d, t) * customers.total_der_capacity_my(cust_year, z, h, m) for
->>>>>>> 38394c89
                         h in model_data.index_h, m in customers.index_m
                     ) +
                     # remove aggregated behind-the-meter pv/storage generation/consumption since they're front-of-the-meter now
@@ -5400,23 +5373,16 @@
 
         MPPDCMER_lower = nothing
         if !skip_lower
-            # HERE - Need to update year in some places if MPPDCMER_lower failed but the upper level 
-            # succeeded?
             solver = ipp_opts.solvers["solve_agent_problem_ipp_mppdc_mccormic_lower"]
             MPPDCMER_lower = ipp_cap_lower(
-<<<<<<< HEAD
-                ipp, ipp_opts, model_data, delta_t, reg_year_index_dera_pre,
+                ipp, ipp_opts, model_data, delta_t, window_length,
                 customers, der_aggregator, green_developer, solver
-=======
-                ipp, ipp_opts, model_data, delta_t, window_length,
-                customers, der_aggregator, green_developer
->>>>>>> 38394c89
             )
             push!(jump_model, MPPDCMER_lower)
             if termination_status(MPPDCMER_lower) != OPTIMAL
                 solver = ipp_opts.solvers["solve_agent_problem_ipp_mppdc_mccormic_lower_presolve"]
                 MPPDCMER_lower = ipp_cap_lower(
-                    ipp, ipp_opts, model_data, delta_t, reg_year_index_dera_pre,
+                    ipp, ipp_opts, model_data, delta_t, window_length,
                     customers, der_aggregator, green_developer, solver
                 )
                 jump_model[end] = MPPDCMER_lower
@@ -5429,13 +5395,8 @@
 
             ############ lower-level dual problem ############
             MPPDCMER_lower_dual = ipp_cap_lower_dual(
-<<<<<<< HEAD
-                ipp, ipp_opts, model_data, delta_t, reg_year_index_dera_pre,
+                ipp, ipp_opts, model_data, delta_t, window_length,
                 customers, der_aggregator, green_developer, solver
-=======
-                ipp, ipp_opts, model_data, delta_t, window_length,
-                customers, der_aggregator, green_developer
->>>>>>> 38394c89
             )
             # jump_model[end] = MPPDCMER_lower_dual
         end
