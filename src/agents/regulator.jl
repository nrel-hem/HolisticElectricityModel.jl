--- conflicted
+++ resolved
@@ -1957,16 +1957,8 @@
             ) - 
             # green technology subscription
             sum(
-<<<<<<< HEAD
-                model_data.omega(d) * delta_t * utility.rho_C_my(j, z, d, t) *
-                sum(
-                    green_developer.green_tech_buildout_my(Symbol(Int(y_symbol)), j, z, h)
-                    for y_symbol in model_data.year(first(model_data.index_y_fix)):reg_year
-                )
-=======
                 model_data.omega(d) * delta_t * mean(ipp.rho_C_my(p, j, z, d, t) for p in ipp.index_p) * sum(green_developer.green_tech_buildout_my(Symbol(Int(y_symbol)), j, z, h) for y_symbol in
                 model_data.year(first(model_data.index_y_fix)):reg_year)
->>>>>>> 173aafb9
                 for j in model_data.index_j, d in model_data.index_d, t in model_data.index_t
             )
     end
@@ -2332,16 +2324,8 @@
                 ) * (1 - der_aggregator.aggregation_level(reg_year_index_dera, z)) -
                 # green technology subscription
                 sum(
-<<<<<<< HEAD
-                    model_data.omega(d) * delta_t * utility.rho_C_my(j, z, d, t) *
-                    sum(
-                        green_developer.green_tech_buildout_my(Symbol(Int(y_symbol)), j, z, h)
-                        for y_symbol in model_data.year(first(model_data.index_y_fix)):reg_year
-                    )
-=======
                     model_data.omega(d) * delta_t * mean(ipp.rho_C_my(p, j, z, d, t) for p in ipp.index_p) * sum(green_developer.green_tech_buildout_my(Symbol(Int(y_symbol)), j, z, h) for y_symbol in
                     model_data.year(first(model_data.index_y_fix)):reg_year)
->>>>>>> 173aafb9
                     for j in model_data.index_j
                 )
         end
