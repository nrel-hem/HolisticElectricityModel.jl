# This module defines the data and functions associated with the regulator

# declare rate designs
abstract type RateDesign end
struct FlatRate <: RateDesign end
struct TOU <: RateDesign end

# declare net metering policies
abstract type NetMeteringPolicy end
struct ExcessRetailRate <: NetMeteringPolicy end
struct ExcessMarginalCost <: NetMeteringPolicy end
struct ExcessZero <: NetMeteringPolicy end

# declare regulator modeling options
abstract type AbstractRegulatorOptions <: AgentOptions end

struct RegulatorOptions{T <: RateDesign, U <: NetMeteringPolicy} <: AbstractRegulatorOptions
    rate_design::T
    net_metering_policy::U

    tou_suffix::AbstractString

    planning_reserve_margin::AbstractFloat
    allowed_return_on_investment::AbstractFloat
end

function RegulatorOptions(
    rate_design::RateDesign, 
    net_metering_policy::NetMeteringPolicy; 
    tou_suffix="NE2025",
    planning_reserve_margin::AbstractFloat = 0.12, 
    allowed_return_on_investment::AbstractFloat = 0.112
)
    return RegulatorOptions(rate_design, net_metering_policy, tou_suffix, planning_reserve_margin, allowed_return_on_investment)
end

function get_file_prefix(options::RegulatorOptions)
    rate_design = "$(typeof(options.rate_design))"
    if typeof(options.rate_design) == TOU
        rate_design *= options.tou_suffix
    end
    return join([rate_design, 
                 "$(typeof(options.net_metering_policy))"], "_")
end

abstract type AbstractRegulator <: Agent end

mutable struct Regulator <: AbstractRegulator
    id::String
    current_year::Symbol

    index_rate_tou::Dimension
    tou_rate_structure::DataFrame
    # Parameters
    "planning reserve (fraction)"
    r::ParamArray
    "allowed return on investment (fraction)"
    z::ParamArray
    distribution_cost::ParamArray
    administration_cost::ParamArray
    transmission_cost::ParamArray
    interconnection_cost::ParamArray
    system_cost::ParamArray
    "other cost not related to the optimization problem"
    othercost::ParamArray
    "Renewable Energy Credits"
    REC::ParamArray

    # Primal Variables
    "retail price"
    p::ParamArray
    "DER excess generation rate"
    p_ex::ParamArray
    "retail price of import/export"
    p_eximport::ParamArray
    "green tariff rate"
    p_green::ParamArray
    "revenue (requirement) of utility company"
    revenue_req::ParamScalar
    "cost of utility company (without return on equity)"
    cost::ParamScalar
    "multi-year retail price"
    p_my::ParamArray
    "multi-year DER excess generation rate"
    p_ex_my::ParamArray
    "multi-year retail price of import/export"
    p_eximport_my::ParamArray
    "revenue (requirement) of utility company by year"
    revenue_req_my::ParamArray
    "cost of utility company (without return on equity) by year"
    cost_my::ParamArray
    "debt interest by year"
    debt_interest_my::ParamArray
    "income tax by year"
    income_tax_my::ParamArray
    "operational cost by year"
    operational_cost_my::ParamArray
    "accounting depreciation by year"
    depreciation_my::ParamArray
    "tax depreciation by year"
    depreciation_tax_my::ParamArray

    p_regression::ParamArray
    p_my_regression::ParamArray
    p_td::ParamArray
    p_my_td::ParamArray
end

function Regulator(input_filename::String, model_data::HEMData, opts::RegulatorOptions; id = DEFAULT_ID)

    index_rate_tou = read_set(
        input_filename,
        "index_rate_tou",
        "index_rate_tou",
        prose_name = "index for time-of-use rates",
    )

    tou_rate_structure = CSV.read(joinpath(input_filename, "tou_rate_structure_$(opts.tou_suffix).csv"), DataFrame)

    distribution_cost = read_param(
        "distribution_cost",
        input_filename,
        "distribution_cost",
        model_data.index_y,
        [model_data.index_z],
        description = "distribution cost (dollar)",
    )

    administration_cost = read_param(
        "administration_cost",
        input_filename,
        "administration_cost",
        model_data.index_y,
        [model_data.index_z],
        description = "administration cost (dollar)",
    )

    transmission_cost = read_param(
        "transmission_cost",
        input_filename,
        "transmission_cost",
        model_data.index_y,
        [model_data.index_z],
        description = "transmission cost (dollar)",
    )

    interconnection_cost = read_param(
        "interconnection_cost",
        input_filename,
        "interconnection_cost",
        model_data.index_y,
        [model_data.index_z],
        description = "interconnection cost (dollar)",
    )

    system_cost = read_param(
        "system_cost",
        input_filename,
        "system_cost",
        model_data.index_y,
        [model_data.index_z],
        description = "system cost (dollar)",
    )

    return Regulator(
        id,
        first(model_data.index_y),
        index_rate_tou,
        tou_rate_structure,
        initialize_param(
            "r",
            model_data.index_z,
            model_data.index_y;
            value = opts.planning_reserve_margin,
            description = "planning reserve (fraction)",
        ),
        initialize_param(
            "z",
            model_data.index_z,
            model_data.index_y;
            value = opts.allowed_return_on_investment,
            description = "allowed return on investment (fraction)",
        ),
        distribution_cost,
        administration_cost,
        transmission_cost,
        interconnection_cost,
        system_cost,
        initialize_param(
            "othercost",
            model_data.index_z,
            model_data.index_y;
            description = "other cost not related to the optimization problem",
        ),
        initialize_param(
            "REC",
            model_data.index_z,
            model_data.index_y;
            value = 20.0,
            description = "Renewable Energy Credits",
        ),
        initialize_param(
            "p",
            model_data.index_z,
            model_data.index_h,
            model_data.index_d,
            model_data.index_t;
            value = 10.0,
            description = "retail price",
        ),
        initialize_param(
            "p_ex",
            model_data.index_z,
            model_data.index_h,
            model_data.index_d,
            model_data.index_t;
            value = 0.0,
            description = "DER excess generation rate",
        ),
        initialize_param(
            "p_eximport",
            model_data.index_z,
            model_data.index_d,
            model_data.index_t;
            value = 10.0,
            description = "retail price of import/export",
        ),
        initialize_param(
            "p_green",
            model_data.index_z,
            model_data.index_h,
            model_data.index_j;
            value = 20.0,
            description = "green tariff rate",
        ),
        ParamScalar(
            "revenue_req",
            0.00,
            description = "revenue (requirement) of utility company",
        ),
        ParamScalar(
            "cost",
            0.00,
            description = "cost of utility company (without return on equity)",
        ),
        initialize_param(
            "p_my",
            model_data.index_y,
            model_data.index_z,
            model_data.index_h,
            model_data.index_d,
            model_data.index_t;
            value = 10.0,
            description = "multi-year retail price",
        ),
        initialize_param(
            "p_ex_my",
            model_data.index_y,
            model_data.index_z,
            model_data.index_h,
            model_data.index_d,
            model_data.index_t;
            value = 0.0,
            description = "multi-year DER excess generation rate",
        ),
        initialize_param(
            "p_eximport_my",
            model_data.index_y,
            model_data.index_z,
            model_data.index_d,
            model_data.index_t;
            value = 10.0,
            description = "multi-year retail price of import/export",
        ),
        initialize_param(
            "revenue_req_my",
            model_data.index_y,
            model_data.index_z;
            description = "revenue (requirement) of utility company by year",
        ),
        initialize_param(
            "cost_my",
            model_data.index_y,
            model_data.index_z;
            description = "cost of utility company (without return on equity) by year",
        ),
        initialize_param(
            "debt_interest_my",
            model_data.index_y,
            model_data.index_z;
            description = "debt interest by year",
        ),
        initialize_param(
            "income_tax_my",
            model_data.index_y,
            model_data.index_z;
            description = "income tax by year",
        ),
        initialize_param(
            "operational_cost_my",
            model_data.index_y,
            model_data.index_z;
            description = "operational cost by year",
        ),
        initialize_param(
            "depreciation_my",
            model_data.index_y,
            model_data.index_z;
            description = "accounting depreciation by year",
        ),
        initialize_param(
            "depreciation_tax_my",
            model_data.index_y,
            model_data.index_z;
            description = "tax depreciation by year",
        ),
        initialize_param(
            "p_regression",
            model_data.index_h;
            value = 10.0,
            description = "retail price for regression (no T&D cost)",
        ),
        initialize_param(
            "p_my_regression",
            model_data.index_y,
            model_data.index_h;
            value = 10.0,
            description = "multi-year retail price for regression (no T&D cost)",
        ),
        initialize_param(
            "p_td",
            model_data.index_z,
            model_data.index_h;
            value = 0.0,
            description = "T&D component charge",
        ),
        initialize_param(
            "p_my_td",
            model_data.index_y,
            model_data.index_z,
            model_data.index_h;
            value = 0.0,
            description = "multi-year T&D component charge",
        ),
    )
end

get_id(x::Regulator) = x.id

function get_file_prefix(agent::Regulator)
    return "REC$(agent.REC.values[1, 1])"
end

# although Customer is subtype of Agent, 
# Vector{Customer} is not subtype of Vector{Agent}
# But if a vector of customers c1, c2, c3 is defined 
# using the syntax Agent[c1, c2, c3], calling 
# this function will work. Can also:
# Vector{Agent}([c1, c2, c3])

function solve_agent_problem!(
    regulator::Regulator,
    regulator_opts::RegulatorOptions,
    model_data::HEMData,
    hem_opts::HEMOptions{VIU},
    agent_store::AgentStore,
    w_iter,
    window_length,
    jump_model,
    export_file_path,
    update_results::Bool,
    output_intermediate_results::Bool
)

    delta_t = get_delta_t(model_data)

    utility = get_agent(Utility, agent_store)
    customers = get_agent(CustomerGroup, agent_store)
    green_developer = get_agent(GreenDeveloper, agent_store)
    der_aggregator = get_agent(DERAggregator, agent_store)

    # the year regulator is making a rate case
    reg_year, reg_year_index = get_reg_year(model_data)
    # retirement up to the rate case year
    reg_retirement = sum(
        utility.x_R_my(Symbol(Int(y_symbol)), :, :) for
        y_symbol in model_data.year(first(model_data.index_y_fix)):reg_year
    )
    reg_retirement_stor = sum(
        utility.x_stor_R_my(Symbol(Int(y_symbol)), :, :) for
        y_symbol in model_data.year(first(model_data.index_y_fix)):reg_year
    )

    for h in model_data.index_h, z in model_data.index_z, d in model_data.index_d, t in model_data.index_t
        customers.d(h, z, d, t, :) .= customers.d_my(reg_year_index, h, z, d, t)
        # customers.DERGen(h, t, :) .= customers.DERGen_my(reg_year_index, h, t)
    end

    # since regulator problem is ahead of DERAggregator probelm, use previous year's aggregation results.
    reg_year_dera, reg_year_index_dera = get_prev_reg_year(model_data, w_iter)

    for z in model_data.index_z
        regulator.othercost(z, reg_year_index, :) .= regulator.distribution_cost(z, reg_year_index) + regulator.administration_cost(z, reg_year_index) + regulator.transmission_cost(z, reg_year_index) + regulator.interconnection_cost(z, reg_year_index) + regulator.system_cost(z, reg_year_index) + der_aggregator.revenue(reg_year_index_dera, z)
    end

    total_der_stor_capacity = make_keyed_array(model_data.index_z, model_data.index_h)
    # this total_der_pv_capacity is the approximate capacity of pv portion of pv+storage tech, not all dpv capacity
    total_der_pv_capacity = make_keyed_array(model_data.index_z, model_data.index_h)

    for z in model_data.index_z, h in model_data.index_h
        if w_iter >= 2
            total_der_stor_capacity(z, h, :) .=
                customers.x_DG_E_my(reg_year_index_dera, h, z, :BTMStorage) + sum(
                    customers.x_DG_new_my(Symbol(Int(y)), h, z, :BTMStorage) for
                    y in model_data.year(first(model_data.index_y_fix)):reg_year_dera
                )
        else
            total_der_stor_capacity(z, h, :) .= customers.x_DG_E_my(reg_year_index_dera, h, z, :BTMStorage)
        end
    
        # Safeguard against division by zero
        if customers.Opti_DG_E(z, h, :BTMStorage) == 0.0
            total_der_pv_capacity(z, h, :) .= 0.0
        else
            total_der_pv_capacity(z, h, :) .= (total_der_stor_capacity(z, h) / 
                                               customers.Opti_DG_E(z, h, :BTMStorage)) * 
                                              customers.Opti_DG_E(z, h, :BTMPV)
        end
    end  
    
    # pure volumetric rate
    energy_cost = make_keyed_array(model_data.index_z)
    for z in model_data.index_z
        energy_cost(z, :) .=
            sum(
                model_data.omega(d) * delta_t *
                (utility.v_E_my(reg_year_index, k, z, d, t) * utility.y_E_my(reg_year_index, k, z, d, t))
                for k in utility.index_k_existing, d in model_data.index_d, t in model_data.index_t
            ) + sum(
                model_data.omega(d) * delta_t *
                (utility.v_C_my(reg_year_index, k, z, d, t) * utility.y_C_my(reg_year_index, k, z, d, t))
                for k in utility.index_k_new, d in model_data.index_d, t in model_data.index_t
            )
    end
    fixed_om = make_keyed_array(model_data.index_z)
    for z in model_data.index_z
        fixed_om(z, :) .=
            sum(
                utility.fom_E_my(reg_year_index, z, k) * (utility.x_E_my(z, k) - reg_retirement(k, z))
                for k in utility.index_k_existing
            ) + sum(
                utility.fom_C_my(Symbol(Int(y_symbol)), z, k) *
                utility.x_C_my(Symbol(Int(y_symbol)), k, z) for
                y_symbol in model_data.year(first(model_data.index_y_fix)):reg_year,
                k in utility.index_k_new
            ) + sum(
                utility.fom_stor_E_my(reg_year_index, z, s) * (utility.x_stor_E_my(z, s) - reg_retirement_stor(s, z))
                for s in utility.index_stor_existing
            ) + sum(
                utility.fom_stor_C_my(Symbol(Int(y_symbol)), z, s) *
                utility.x_stor_C_my(Symbol(Int(y_symbol)), s, z) for
                y_symbol in model_data.year(first(model_data.index_y_fix)):reg_year,
                s in utility.index_stor_new
            )
    end

    eximport_cost = make_keyed_array(model_data.index_z, utility.index_l, model_data.index_d, model_data.index_t)
    for z in model_data.index_z, l in utility.index_l, d in model_data.index_d, t in model_data.index_t
        # import is charged at the sink (receiving node); export is credited at the sink node (receiving node)
        # cost here shows export cost being positive, import cost being negative
        if utility.trans_topology(l, z) * utility.flow_my(reg_year_index, l, d, t) >= 0.0 # export from zone z through line l, l is defined from zone z to somewhere else
            l_sink = utility.trans_topology.dims[2].elements[findall(x -> x == -1, utility.trans_topology(l, :))[1]]    # get the sink node of line l
            eximport_cost(z, l, d, t, :) .= utility.p_energy_cem_my(reg_year_index, l_sink, d, t) * utility.trans_topology(l, z) * utility.flow_my(reg_year_index, l, d, t) # if price is positive, this should be a positive value
        else    # import into zone z through l
            eximport_cost(z, l, d, t, :) .= utility.p_energy_cem_my(reg_year_index, z, d, t) * utility.trans_topology(l, z) * utility.flow_my(reg_year_index, l, d, t) # if price is positive, this should be a negative value
        end
    end

    net_eximport_cost = make_keyed_array(model_data.index_z)
    for z in model_data.index_z
        net_eximport_cost(z, :) .=
            # export and import cost of modeled areas
            sum(
                model_data.omega(d) * delta_t * eximport_cost(z, l, d, t)
                for l in utility.index_l, d in model_data.index_d, t in model_data.index_t
            ) + 
            # export and import cost outside of modeled areas
            sum(
                model_data.omega(d) * delta_t *
                utility.p_energy_cem_my(reg_year_index, z, d, t) * utility.eximport_my(reg_year_index, z, d, t)
                for d in model_data.index_d, t in model_data.index_t
            )
    end

    eximport_cap_cost = make_keyed_array(model_data.index_z, utility.index_l)
    for z in model_data.index_z, l in utility.index_l
        # import is charged at the sink (receiving node); export is credited at the sink node (receiving node)
        # cost here shows export cost being positive, import cost being negative
        if utility.trans_topology(l, z) * utility.flow_cap_my(reg_year_index, l) >= 0.0 # export from zone z through line l, l is defined from zone z to somewhere else
            l_sink = utility.trans_topology.dims[2].elements[findall(x -> x == -1, utility.trans_topology(l, :))[1]]    # get the sink node of line l
            eximport_cap_cost(z, l, :) .= utility.p_cap_cem_my(reg_year_index, l_sink) * utility.trans_topology(l, z) * utility.flow_cap_my(reg_year_index, l) # if price is positive, this should be a positive value
        else    # import into zone z through l
            eximport_cap_cost(z, l, :) .= utility.p_cap_cem_my(reg_year_index, z) * utility.trans_topology(l, z) * utility.flow_cap_my(reg_year_index, l) # if price is positive, this should be a negative value
        end
    end

    net_eximport_cap_cost = make_keyed_array(model_data.index_z)
    for z in model_data.index_z
        net_eximport_cap_cost(z, :) .=
            # export and import cost of modeled areas
            sum(
                eximport_cap_cost(z, l) for l in utility.index_l
            ) + 
            # export and import cost outside of modeled areas
            utility.p_cap_cem_my(reg_year_index, z) * utility.eximport_my(reg_year_index, z, utility.Max_Net_Load_my_dict[reg_year_index, z][1], utility.Max_Net_Load_my_dict[reg_year_index, z][2])
    end

    operational_cost = energy_cost .- net_eximport_cost .+ fixed_om .- net_eximport_cap_cost
    working_capital = utility.DaysofWC * operational_cost / 365

    # calculate ADIT and rate base (no working capital) for new builds, "reg_year-y+1" represents the number of years since the new investment is made
    ADITNew = make_keyed_array(model_data.index_z, utility.index_k_new)
    for z in model_data.index_z
        for k in utility.index_k_new
            ADITNew(z, k, :) .= sum(
                utility.CapEx_my(Symbol(Int(y)), z, k) *
                utility.x_C_my(Symbol(Int(y)), k, z) *
                (
                    utility.CumuTaxDepre_new_my(Symbol(Int(reg_year - y + 1)), k) -
                    utility.CumuAccoutDepre_new_my(Symbol(Int(reg_year - y + 1)), k)
                ) *
                utility.Tax +
                utility.ITC_new_my(Symbol(Int(y)), k) *
                utility.CapEx_my(Symbol(Int(y)), z, k) *
                utility.x_C_my(Symbol(Int(y)), k, z) *
                (1 - utility.CumuITCAmort_new_my(Symbol(Int(reg_year - y + 1)), k)) for
                y in model_data.year(first(model_data.index_y_fix)):reg_year
            )
        end
    end
    RateBaseNoWC_new = make_keyed_array(model_data.index_z, utility.index_k_new)
    for z in model_data.index_z
        for k in utility.index_k_new
            RateBaseNoWC_new(z, k, :) .= sum(
                utility.CapEx_my(Symbol(Int(y)), z, k) *
                utility.x_C_my(Symbol(Int(y)), k, z) *
                (1 - utility.CumuAccoutDepre_new_my(Symbol(Int(reg_year - y + 1)), k))
                for y in model_data.year(first(model_data.index_y_fix)):reg_year
            ) - ADITNew(z, k)
        end
    end

    ADITStorNew = make_keyed_array(model_data.index_z, utility.index_stor_new)
    for z in model_data.index_z
        for s in utility.index_stor_new
            ADITStorNew(z, s, :) .= sum(
                utility.CapEx_stor_my(Symbol(Int(y)), z, s) *
                utility.x_stor_C_my(Symbol(Int(y)), s, z) *
                (
                    utility.CumuTaxDepreStor_new_my(Symbol(Int(reg_year - y + 1)), s) -
                    utility.CumuAccoutDepreStor_new_my(Symbol(Int(reg_year - y + 1)), s)
                ) *
                utility.Tax +
                utility.ITCStor_new_my(Symbol(Int(y)), s) *
                utility.CapEx_stor_my(Symbol(Int(y)), z, s) *
                utility.x_stor_C_my(Symbol(Int(y)), s, z) *
                (1 - utility.CumuITCAmortStor_new_my(Symbol(Int(reg_year - y + 1)), s)) for
                y in model_data.year(first(model_data.index_y_fix)):reg_year
            )
        end
    end
    RateBaseNoWCStor_new = make_keyed_array(model_data.index_z, utility.index_stor_new)
    for z in model_data.index_z
        for s in utility.index_stor_new
            RateBaseNoWCStor_new(z, s, :) .= sum(
                utility.CapEx_stor_my(Symbol(Int(y)), z, s) *
                utility.x_stor_C_my(Symbol(Int(y)), s, z) *
                (1 - utility.CumuAccoutDepreStor_new_my(Symbol(Int(reg_year - y + 1)), s))
                for y in model_data.year(first(model_data.index_y_fix)):reg_year
            ) - ADITStorNew(z, s)
        end
    end

    # calculate total rate base for the year of rate making
    rate_base = make_keyed_array(model_data.index_z)
    for z in model_data.index_z
        rate_base(z, :) .= 
        sum(
            utility.RateBaseNoWC_existing_my(reg_year_index, z, k) *
            (utility.x_E_my(z, k) - reg_retirement(k, z)) for k in utility.index_k_existing
        ) +
        sum(RateBaseNoWC_new(z, k) for k in utility.index_k_new) +
        sum(
            utility.RateBaseNoWCStor_existing_my(reg_year_index, z, s) *
            (utility.x_stor_E_my(z, s) - reg_retirement_stor(s, z)) for s in utility.index_stor_existing
        ) +
        sum(RateBaseNoWCStor_new(z, s) for s in utility.index_stor_new) +
        working_capital(z)
    end
    debt_interest = rate_base * utility.DebtRatio.value * utility.COD.value
    # calculate total depreciation
    depreciation = make_keyed_array(model_data.index_z)
    for z in model_data.index_z
        depreciation(z, :) .= 
        # annual depreciation on existing units that have not retired
            sum(
                utility.CapEx_existing_my(z, k) *
                (utility.x_E_my(z, k) - reg_retirement(k, z)) *
                utility.AnnualAccoutDepre_existing_my(reg_year_index, k) +
                # existing units that are retired this year will incur their regular annual depreciation, as well as the remaining un-depreciated asset
                utility.CapEx_existing_my(z, k) *
                utility.x_R_my(reg_year_index, k, z) *
                (
                    utility.AnnualAccoutDepre_existing_my(reg_year_index, k) + 1 -
                    utility.CumuAccoutDepre_existing_my(reg_year_index, k)
                ) for k in utility.index_k_existing
            ) +
            # annual depreciation on new units
            sum(
                utility.CapEx_my(Symbol(Int(y)), z, k) *
                utility.x_C_my(Symbol(Int(y)), k, z) *
                utility.AnnualAccoutDepre_new_my(Symbol(Int(reg_year - y + 1)), k) for
                y in model_data.year(first(model_data.index_y_fix)):reg_year,
                k in utility.index_k_new
            ) +
            sum(
                utility.CapExStor_existing_my(z, s) *
                (utility.x_stor_E_my(z, s) - reg_retirement_stor(s, z)) *
                utility.AnnualAccoutDepreStor_existing_my(reg_year_index, s) +
                # existing units that are retired this year will incur their regular annual depreciation, as well as the remaining un-depreciated asset
                utility.CapExStor_existing_my(z, s) *
                utility.x_stor_R_my(reg_year_index, s, z) *
                (
                    utility.AnnualAccoutDepreStor_existing_my(reg_year_index, s) + 1 -
                    utility.CumuAccoutDepreStor_existing_my(reg_year_index, s)
                ) for s in utility.index_stor_existing
            ) +
            # annual depreciation on new units
            sum(
                utility.CapEx_stor_my(Symbol(Int(y)), z, s) *
                utility.x_stor_C_my(Symbol(Int(y)), s, z) *
                utility.AnnualAccoutDepreStor_new_my(Symbol(Int(reg_year - y + 1)), s) for
                y in model_data.year(first(model_data.index_y_fix)):reg_year,
                s in utility.index_stor_new
            )
    end
    # calculate total tax depreciation
    depreciation_tax = make_keyed_array(model_data.index_z)
    for z in model_data.index_z
        depreciation_tax(z, :) .= 
        # annual depreciation on existing units that have not retired
            sum(
                utility.CapEx_existing_my(z, k) *
                (utility.x_E_my(z, k) - reg_retirement(k, z)) *
                utility.AnnualTaxDepre_existing_my(reg_year_index, k) +
                # existing units that are retired this year will incur their regular annual depreciation, as well as the remaining un-depreciated asset
                utility.CapEx_existing_my(z, k) *
                utility.x_R_my(reg_year_index, k, z) *
                (
                    utility.AnnualTaxDepre_existing_my(reg_year_index, k) + 1 -
                    utility.CumuTaxDepre_existing_my(reg_year_index, k)
                ) for k in utility.index_k_existing
            ) +
            # annual depreciation on new units
            sum(
                utility.CapEx_my(Symbol(Int(y)), z, k) *
                utility.x_C_my(Symbol(Int(y)), k, z) *
                utility.AnnualTaxDepre_new_my(Symbol(Int(reg_year - y + 1)), k) for
                y in model_data.year(first(model_data.index_y_fix)):reg_year,
                k in utility.index_k_new
            ) +
            sum(
                utility.CapExStor_existing_my(z, s) *
                (utility.x_stor_E_my(z, s) - reg_retirement_stor(s, z)) *
                utility.AnnualTaxDepreStor_existing_my(reg_year_index, s) +
                # existing units that are retired this year will incur their regular annual depreciation, as well as the remaining un-depreciated asset
                utility.CapExStor_existing_my(z, s) *
                utility.x_stor_R_my(reg_year_index, s, z) *
                (
                    utility.AnnualTaxDepreStor_existing_my(reg_year_index, s) + 1 -
                    utility.CumuTaxDepreStor_existing_my(reg_year_index, s)
                ) for s in utility.index_stor_existing
            ) +
            # annual depreciation on new units
            sum(
                utility.CapEx_stor_my(Symbol(Int(y)), z, s) *
                utility.x_stor_C_my(Symbol(Int(y)), s, z) *
                utility.AnnualTaxDepreStor_new_my(Symbol(Int(reg_year - y + 1)), s) for
                y in model_data.year(first(model_data.index_y_fix)):reg_year,
                s in utility.index_stor_new
            )
    end
    return_to_equity = rate_base * (1 - utility.DebtRatio.value) * utility.COE.value
    #=
    income_tax = (return_to_equity -
        sum(utility.CapEx_my(reg_year_index,k)*utility.x_C_my(reg_year_index,k)*utility.ITC_new_my(reg_year_index,k) for k in utility.index_k_new)) /
        (1-utility.Tax) - return_to_equity
    =#
    income_tax = make_keyed_array(model_data.index_z)
    for z in model_data.index_z
        income_tax(z, :) .= 
            (
                return_to_equity(z) * utility.Tax +
                (depreciation(z) - depreciation_tax(z)) * utility.Tax - 
                sum(
                    utility.ITC_existing_my(k) *
                    utility.CapEx_existing_my(z, k) *
                    (utility.x_E_my(z, k) - reg_retirement(k, z)) *
                    utility.AnnualITCAmort_existing_my(reg_year_index, k) +
                    # existing units that are retired this year will incur their regular annual depreciation, as well as the remaining un-depreciated asset
                    utility.ITC_existing_my(k) *
                    utility.CapEx_existing_my(z, k) *
                    utility.x_R_my(reg_year_index, k, z) *
                    (
                        utility.AnnualITCAmort_existing_my(reg_year_index, k) + 1 -
                        utility.CumuITCAmort_existing_my(reg_year_index, k)
                    ) for k in utility.index_k_existing
                ) -
                sum(
                    utility.ITC_new_my(Symbol(Int(y)), k) *
                    utility.CapEx_my(Symbol(Int(y)), z, k) *
                    utility.x_C_my(Symbol(Int(y)), k, z) *
                    utility.AnnualITCAmort_new_my(Symbol(Int(reg_year - y + 1)), k) for
                    y in model_data.year(first(model_data.index_y_fix)):reg_year, k in utility.index_k_new
                ) -
                sum(
                    utility.ITCStor_existing_my(s) *
                    utility.CapExStor_existing_my(z, s) *
                    (utility.x_stor_E_my(z, s) - reg_retirement_stor(s, z)) *
                    utility.AnnualITCAmortStor_existing_my(reg_year_index, s) +
                    # existing units that are retired this year will incur their regular annual depreciation, as well as the remaining un-depreciated asset
                    utility.ITCStor_existing_my(s) *
                    utility.CapExStor_existing_my(z, s) *
                    utility.x_stor_R_my(reg_year_index, s, z) *
                    (
                        utility.AnnualITCAmortStor_existing_my(reg_year_index, s) + 1 -
                        utility.CumuITCAmortStor_existing_my(reg_year_index, s)
                    ) for s in utility.index_stor_existing
                ) -
                sum(
                    utility.ITCStor_new_my(Symbol(Int(y)), s) *
                    utility.CapEx_stor_my(Symbol(Int(y)), z, s) *
                    utility.x_stor_C_my(Symbol(Int(y)), s, z) *
                    utility.AnnualITCAmortStor_new_my(Symbol(Int(reg_year - y + 1)), s) for
                    y in model_data.year(first(model_data.index_y_fix)):reg_year, s in utility.index_stor_new
                )
            ) / (1 - utility.Tax)
    end
    # calculate revenue requirement
    revenue_requirement =
        debt_interest .+ return_to_equity .+ income_tax .+ operational_cost .+ depreciation

    regulator.revenue_req_my(reg_year_index, :) .= revenue_requirement
    regulator.cost_my(reg_year_index, :) .=
        debt_interest .+ income_tax .+ operational_cost .+ depreciation

    regulator.debt_interest_my(reg_year_index, :) .= debt_interest
    regulator.income_tax_my(reg_year_index, :) .= income_tax
    regulator.operational_cost_my(reg_year_index, :) .= operational_cost
    regulator.depreciation_my(reg_year_index, :) .= depreciation
    regulator.depreciation_tax_my(reg_year_index, :) .= depreciation_tax

    # when it comes to net demand, calculate two values: the one with loss is used for cost allocation;
    # the one without loss is used for rate calculation.
    net_demand_w_loss = make_keyed_array(model_data.index_z)
    for z in model_data.index_z
        net_demand_w_loss(z, :) .= 
            # demand
            # when it comes to sharing the revenue requirement (cost), use load including distribution loss
            # e.g. utility generation is 100 MW, 50 MW to serve load (including distribution loss),
            #      50 MW for export. It makes sense to allocate the same cost for internal load and export.
            sum(
                customers.gamma(z, h) * model_data.omega(d) * delta_t * customers.d(h, z, d, t) for
                h in model_data.index_h, d in model_data.index_d, t in model_data.index_t
            ) +
            # exogenous export/import
            sum(
                model_data.omega(d) * delta_t * utility.eximport_my(reg_year_index, z, d, t) for
                d in model_data.index_d, t in model_data.index_t
            ) +
            # endogenous export/import (flow out of zone z)
            sum(
                model_data.omega(d) * delta_t * utility.trans_topology(l, z) * utility.flow_my(reg_year_index, l, d, t) for
                l in utility.index_l, d in model_data.index_d, t in model_data.index_t
            ) -
            # DG
            # when it comes to cost allocation, simply use total DER generation to offset total load;
            # this does not consider enery offset at the household level, which is only considered when 
            # calculating retail rates (e.g., DER excess compensation).
            sum(
                model_data.omega(d) * delta_t * (
                    customers.rho_DG(h, m, z, d, t) *
                    customers.x_DG_E_my(first(model_data.index_y), h, z, m) + sum(
                        customers.rho_DG(h, m, z, d, t) * customers.x_DG_new_my(Symbol(Int(y)), h, z, m) for
                        y in model_data.year(first(model_data.index_y_fix)):reg_year
                    )
                ) for h in model_data.index_h, m in customers.index_m, d in model_data.index_d, t in model_data.index_t
            ) * (1 + utility.loss_dist) + 
            # remove aggregated behind-the-meter storage/pv generation/consumption since they're front-of-the-meter now
            sum(
                model_data.omega(d) * delta_t * customers.rho_DG(h, :BTMStorage, z, d, t) * der_aggregator.aggregation_level(reg_year_index_dera, z) * total_der_stor_capacity(z, h) 
                for h in model_data.index_h, d in model_data.index_d, t in model_data.index_t
            ) * (1 + utility.loss_dist) + 
            sum(
                model_data.omega(d) * delta_t * customers.rho_DG(h, :BTMPV, z, d, t) * der_aggregator.aggregation_level(reg_year_index_dera, z) * total_der_pv_capacity(z, h) 
                for h in model_data.index_h, d in model_data.index_d, t in model_data.index_t
            ) * (1 + utility.loss_dist) -
            # green technology subscription
            sum(
                model_data.omega(d) * delta_t * utility.rho_C_my(j, z, d, t) * sum(green_developer.green_tech_buildout_my(Symbol(Int(y_symbol)), j, z, h) for y_symbol in
                model_data.year(first(model_data.index_y_fix)):reg_year)
                for j in model_data.index_j, h in model_data.index_h, d in model_data.index_d, t in model_data.index_t
            )
    end

    net_demand_w_loss_no_eximport = make_keyed_array(model_data.index_z)
    for z in model_data.index_z
        net_demand_w_loss_no_eximport(z, :) .= 
            # demand
            # when it comes to sharing the revenue requirement (cost), use load including distribution loss
            # e.g. utility generation is 100 MW, 50 MW to serve load (including distribution loss),
            #      50 MW for export. It makes sense to allocate the same cost for internal load and export.
            sum(
                customers.gamma(z, h) * model_data.omega(d) * delta_t * customers.d(h, z, d, t) for
                h in model_data.index_h, d in model_data.index_d, t in model_data.index_t
            ) -
            # DG
            # when it comes to cost allocation, simply use total DER generation to offset total load;
            # this does not consider enery offset at the household level, which is only considered when 
            # calculating retail rates (e.g., DER excess compensation).
            sum(
                model_data.omega(d) * delta_t * (
                    customers.rho_DG(h, m, z, d, t) *
                    customers.x_DG_E_my(first(model_data.index_y), h, z, m) + sum(
                        customers.rho_DG(h, m, z, d, t) * customers.x_DG_new_my(Symbol(Int(y)), h, z, m) for
                        y in model_data.year(first(model_data.index_y_fix)):reg_year
                    )
                ) for h in model_data.index_h, m in customers.index_m, d in model_data.index_d, t in model_data.index_t
            ) * (1 + utility.loss_dist) + 
            # remove aggregated behind-the-meter storage/pv generation/consumption since they're front-of-the-meter now
            sum(
                model_data.omega(d) * delta_t * customers.rho_DG(h, :BTMStorage, z, d, t) * der_aggregator.aggregation_level(reg_year_index_dera, z) * total_der_stor_capacity(z, h) 
                for h in model_data.index_h, d in model_data.index_d, t in model_data.index_t
            ) * (1 + utility.loss_dist) + 
            sum(
                model_data.omega(d) * delta_t * customers.rho_DG(h, :BTMPV, z, d, t) * der_aggregator.aggregation_level(reg_year_index_dera, z) * total_der_pv_capacity(z, h) 
                for h in model_data.index_h, d in model_data.index_d, t in model_data.index_t
            ) * (1 + utility.loss_dist) -
            # green technology subscription
            sum(
                model_data.omega(d) * delta_t * utility.rho_C_my(j, z, d, t) * sum(green_developer.green_tech_buildout_my(Symbol(Int(y_symbol)), j, z, h) for y_symbol in
                model_data.year(first(model_data.index_y_fix)):reg_year)
                for j in model_data.index_j, h in model_data.index_h, d in model_data.index_d, t in model_data.index_t
            )
    end

    # In the presence of distribution loss, multiply load (including distribution loss) by (1 - loss factor),
    # DER generation above this value shall be compansated for DER excess credits
    # e.g. DER generation is 100 MW, load (without loss) is 95 MW, receive 5 MW excess credits
    # Another important issue not considered here is that, if there are multiple DER technologies m, whether they are adopted by the same customer?
    # this will affect DER excess compensation
    # the script here assumes these DER tech m are adopted by different customers
    # need information on how many households adopt stand-alone tech, and how many adopt multiple techs?
    # TODO: we might want to iterate on regulator's module a few times since regulator.p_ex is used as inputs to calculate the rates.
    # Define a safe division function
    safe_div(numerator, denominator) = denominator == 0 ? 0 : numerator / denominator

    # Initialize the keyed array
    der_excess_cost_h = make_keyed_array(model_data.index_z, model_data.index_h)

    for z in model_data.index_z, h in model_data.index_h
        der_excess_cost_h(z, h, :) .= 
        # DER excess for PV-only customers
        sum(
            model_data.omega(d) * delta_t *
            regulator.p_ex(z, h, d, t) *
            (
<<<<<<< HEAD
                # First term with safe division
                safe_div(
                    max(
                        0,
                        customers.rho_DG(h, :BTMPV, z, d, t) * customers.Opti_DG_E(z, h, :BTMPV) -
                        customers.d(h, z, d, t) * (1 - utility.loss_dist),
                    ) * customers.x_DG_E_my(first(model_data.index_y), h, z, :BTMPV),
                    customers.Opti_DG_E(z, h, :BTMPV)
                ) +
                # Sum over years with safe division
                sum(
                    safe_div(
                        max(
                            0,
                            customers.rho_DG(h, :BTMPV, z, d, t) *
                            customers.Opti_DG_my(Symbol(Int(y)), z, h, :BTMPV) -
                            customers.d(h, z, d, t) * (1 - utility.loss_dist),
                        ) * customers.x_DG_new_my(Symbol(Int(y)), h, z, :BTMPV),
                        customers.Opti_DG_my(Symbol(Int(y)), z, h, :BTMPV)
                    ) for y in model_data.year(first(model_data.index_y_fix)):reg_year
                ) -
                # Minus PV portion with safe division
                safe_div(
                    max(
                        0,
                        customers.rho_DG(h, :BTMPV, z, d, t) * customers.Opti_DG_E(z, h, :BTMPV) -
                        customers.d(h, z, d, t) * (1 - utility.loss_dist),
                    ) * total_der_pv_capacity(z, h),
                    customers.Opti_DG_E(z, h, :BTMPV)
                )
=======
                max(
                    0,
                    customers.rho_DG(h, :BTMPV, z, d, t) * customers.Opti_DG_E(z, h, :BTMPV) -
                    customers.d(h, z, d, t) / (1 + utility.loss_dist),
                ) * customers.x_DG_E_my(first(model_data.index_y), h, z, :BTMPV) /
                customers.Opti_DG_E(z, h, :BTMPV) + sum(
                    max(
                        0,
                        customers.rho_DG(h, :BTMPV, z, d, t) *
                        customers.Opti_DG_my(Symbol(Int(y)), z, h, :BTMPV) -
                        customers.d(h, z, d, t) / (1 + utility.loss_dist),
                    ) * customers.x_DG_new_my(Symbol(Int(y)), h, z, :BTMPV) /
                    customers.Opti_DG_my(Symbol(Int(y)), z, h, :BTMPV) for
                    y in model_data.year(first(model_data.index_y_fix)):reg_year
                ) - 
                # minus pv portion of pv_storage tech
                max(
                    0,
                    customers.rho_DG(h, :BTMPV, z, d, t) * customers.Opti_DG_E(z, h, :BTMPV) -
                    customers.d(h, z, d, t) / (1 + utility.loss_dist),
                ) * total_der_pv_capacity(z, h) /
                customers.Opti_DG_E(z, h, :BTMPV)
>>>>>>> 7075444b
            )
            for d in model_data.index_d, t in model_data.index_t
        ) +
        # DER excess for PV+Storage customers not in aggregation
        sum(
            model_data.omega(d) * delta_t *
            regulator.p_ex(z, h, d, t) *
            (
<<<<<<< HEAD
                # First term with safe division
                safe_div(
                    max(
                        0,
                        sum(customers.rho_DG(h, m, z, d, t) * customers.Opti_DG_E(z, h, m) for m in customers.index_m) -
                        customers.d(h, z, d, t) * (1 - utility.loss_dist),
                    ) * customers.x_DG_E_my(first(model_data.index_y), h, z, :BTMStorage),
                    customers.Opti_DG_E(z, h, :BTMStorage)
                ) +
                # Sum over years with safe division
                sum(
                    safe_div(
                        max(
                            0,
                            sum(
                                customers.rho_DG(h, m, z, d, t) *
                                customers.Opti_DG_my(Symbol(Int(y)), z, h, m)
                                for m in customers.index_m
                            ) - customers.d(h, z, d, t) * (1 - utility.loss_dist),
                        ) * customers.x_DG_new_my(Symbol(Int(y)), h, z, :BTMStorage),
                        customers.Opti_DG_my(Symbol(Int(y)), z, h, :BTMStorage)
                    ) for y in model_data.year(first(model_data.index_y_fix)):reg_year
=======
                max(
                    0,
                    sum(customers.rho_DG(h, m, z, d, t) * customers.Opti_DG_E(z, h, m) for m in customers.index_m) -
                    customers.d(h, z, d, t) / (1 + utility.loss_dist),
                ) * customers.x_DG_E_my(first(model_data.index_y), h, z, :BTMStorage) /
                customers.Opti_DG_E(z, h, :BTMStorage) + sum(
                    max(
                        0,
                        sum(customers.rho_DG(h, m, z, d, t) *
                        customers.Opti_DG_my(Symbol(Int(y)), z, h, m) for m in customers.index_m) -
                        customers.d(h, z, d, t) / (1 + utility.loss_dist), 
                    ) * customers.x_DG_new_my(Symbol(Int(y)), h, z, :BTMStorage) /
                    customers.Opti_DG_my(Symbol(Int(y)), z, h, :BTMStorage) for
                    y in model_data.year(first(model_data.index_y_fix)):reg_year
>>>>>>> 7075444b
                )
            ) * (1 - der_aggregator.aggregation_level(reg_year_index_dera, z))
            for d in model_data.index_d, t in model_data.index_t
        )
    end

    net_demand_h_w_loss = make_keyed_array(model_data.index_z, model_data.index_h)
    for z in model_data.index_z, h in model_data.index_h
        # Demand
        net_demand_h_w_loss(z, h, :) .= sum(
                customers.gamma(z, h) * model_data.omega(d) * delta_t * customers.d(h, z, d, t) for
                d in model_data.index_d, t in model_data.index_t
            ) -
            # DG
            sum(
                model_data.omega(d) * delta_t * (
                    customers.rho_DG(h, m, z, d, t) *
                    customers.x_DG_E_my(first(model_data.index_y), h, z, m) + sum(
                        customers.rho_DG(h, m, z, d, t) * customers.x_DG_new_my(Symbol(Int(y)), h, z, m) for
                        y in model_data.year(first(model_data.index_y_fix)):reg_year
                    )
                ) for m in customers.index_m, d in model_data.index_d, t in model_data.index_t
            ) * (1 + utility.loss_dist) + 
            # remove aggregated behind-the-meter storage/pv generation/consumption since they're front-of-the-meter now
            sum(model_data.omega(d) * delta_t * customers.rho_DG(h, :BTMStorage, z, d, t) * der_aggregator.aggregation_level(reg_year_index_dera, z) * total_der_stor_capacity(z, h) for d in model_data.index_d, t in model_data.index_t) * (1 + utility.loss_dist) + 
            sum(model_data.omega(d) * delta_t * customers.rho_DG(h, :BTMPV, z, d, t) * der_aggregator.aggregation_level(reg_year_index_dera, z) * total_der_pv_capacity(z, h) for d in model_data.index_d, t in model_data.index_t) * (1 + utility.loss_dist) -
            # green technology subscription
            sum(
                model_data.omega(d) * delta_t * utility.rho_C_my(j, z, d, t) * sum(green_developer.green_tech_buildout_my(Symbol(Int(y_symbol)), j, z, h) for y_symbol in
                model_data.year(first(model_data.index_y_fix)):reg_year)
                for j in model_data.index_j, d in model_data.index_d, t in model_data.index_t
            )
    end

    # Initialize the keyed array
    net_demand_h_wo_loss = make_keyed_array(model_data.index_z, model_data.index_h)

    for z in model_data.index_z, h in model_data.index_h
        net_demand_h_wo_loss(z, h, :) .= 
            # Demand without loss
            sum(
<<<<<<< HEAD
                customers.gamma(z, h) * model_data.omega(d) * delta_t * customers.d(h, z, d, t) * (1 - utility.loss_dist) 
                for d in model_data.index_d, t in model_data.index_t
=======
                customers.gamma(z, h) * model_data.omega(d) * delta_t * customers.d(h, z, d, t) / (1 + utility.loss_dist) for
                d in model_data.index_d, t in model_data.index_t
>>>>>>> 7075444b
            ) -
            # Behind-the-meter generation for PV-only customers
            sum(
                model_data.omega(d) * delta_t *
                (
<<<<<<< HEAD
             
                    safe_div(
                        min(
                            customers.rho_DG(h, :BTMPV, z, d, t) * customers.Opti_DG_E(z, h, :BTMPV),
                            customers.d(h, z, d, t) * (1 - utility.loss_dist)
                        ) * customers.x_DG_E_my(first(model_data.index_y), h, z, :BTMPV),
                        customers.Opti_DG_E(z, h, :BTMPV)
                    ) +
              
                    sum(
                        safe_div(
                            min(
                                customers.rho_DG(h, :BTMPV, z, d, t) * customers.Opti_DG_my(Symbol(Int(y)), z, h, :BTMPV),
                                customers.d(h, z, d, t) * (1 - utility.loss_dist)
                            ) * customers.x_DG_new_my(Symbol(Int(y)), h, z, :BTMPV),
                            customers.Opti_DG_my(Symbol(Int(y)), z, h, :BTMPV)
                        ) for y in model_data.year(first(model_data.index_y_fix)):reg_year
                    ) -
           
                    safe_div(
                        min(
                            customers.rho_DG(h, :BTMPV, z, d, t) * customers.Opti_DG_E(z, h, :BTMPV),
                            customers.d(h, z, d, t) * (1 - utility.loss_dist)
                        ) * total_der_pv_capacity(z, h),
                        customers.Opti_DG_E(z, h, :BTMPV)
                    )
=======
                    min(
                        customers.rho_DG(h, :BTMPV, z, d, t) * customers.Opti_DG_E(z, h, :BTMPV),
                        customers.d(h, z, d, t) / (1 + utility.loss_dist),
                    ) * customers.x_DG_E_my(first(model_data.index_y), h, z, :BTMPV) /
                    customers.Opti_DG_E(z, h, :BTMPV) + sum(
                        min(
                            customers.rho_DG(h, :BTMPV, z, d, t) *
                            customers.Opti_DG_my(Symbol(Int(y)), z, h, :BTMPV),
                            customers.d(h, z, d, t) / (1 + utility.loss_dist)
                        ) * customers.x_DG_new_my(Symbol(Int(y)), h, z, :BTMPV) /
                        customers.Opti_DG_my(Symbol(Int(y)), z, h, :BTMPV) for
                        y in model_data.year(first(model_data.index_y_fix)):reg_year
                    ) - 
                    # minus pv portion of pv_storage tech
                    min(
                        customers.rho_DG(h, :BTMPV, z, d, t) * customers.Opti_DG_E(z, h, :BTMPV),
                        customers.d(h, z, d, t) / (1 + utility.loss_dist)
                    ) * total_der_pv_capacity(z, h) /
                    customers.Opti_DG_E(z, h, :BTMPV)
>>>>>>> 7075444b
                )
                for d in model_data.index_d, t in model_data.index_t
            ) - 
            # Behind-the-meter generation for PV+Storage customers not in aggregation
            sum(
                model_data.omega(d) * delta_t *
                (
<<<<<<< HEAD
             
                    safe_div(
                        min(
                            sum(customers.rho_DG(h, m, z, d, t) * customers.Opti_DG_E(z, h, m) for m in customers.index_m),
                            customers.d(h, z, d, t) * (1 - utility.loss_dist)
                        ) * customers.x_DG_E_my(first(model_data.index_y), h, z, :BTMStorage),
                        customers.Opti_DG_E(z, h, :BTMStorage)
                    ) +
            
                    sum(
                        safe_div(
                            min(
                                sum(
                                    customers.rho_DG(h, m, z, d, t) * customers.Opti_DG_my(Symbol(Int(y)), z, h, m)
                                    for m in customers.index_m
                                ),
                                customers.d(h, z, d, t) * (1 - utility.loss_dist)
                            ) * customers.x_DG_new_my(Symbol(Int(y)), h, z, :BTMStorage),
                            customers.Opti_DG_my(Symbol(Int(y)), z, h, :BTMStorage)
                        ) for y in model_data.year(first(model_data.index_y_fix)):reg_year
=======
                    min(
                        sum(customers.rho_DG(h, m, z, d, t) * customers.Opti_DG_E(z, h, m) for m in customers.index_m),
                        customers.d(h, z, d, t) / (1 + utility.loss_dist)
                    ) * customers.x_DG_E_my(first(model_data.index_y), h, z, :BTMStorage) /
                    customers.Opti_DG_E(z, h, :BTMStorage) + sum(
                        min(
                            sum(customers.rho_DG(h, m, z, d, t) *
                            customers.Opti_DG_my(Symbol(Int(y)), z, h, m) for m in customers.index_m),
                            customers.d(h, z, d, t) / (1 + utility.loss_dist)
                        ) * customers.x_DG_new_my(Symbol(Int(y)), h, z, :BTMStorage) /
                        customers.Opti_DG_my(Symbol(Int(y)), z, h, :BTMStorage) for
                        y in model_data.year(first(model_data.index_y_fix)):reg_year
>>>>>>> 7075444b
                    )
                ) * (1 - der_aggregator.aggregation_level(reg_year_index_dera, z))
                for d in model_data.index_d, t in model_data.index_t
            ) -

            sum(
                model_data.omega(d) * delta_t * utility.rho_C_my(j, z, d, t) *
                sum(
                    green_developer.green_tech_buildout_my(Symbol(Int(y_symbol)), j, z, h)
                    for y_symbol in model_data.year(first(model_data.index_y_fix)):reg_year
                )
                for j in model_data.index_j, d in model_data.index_d, t in model_data.index_t
            )
    end

    net_demand_wo_green_tech_h_wo_loss = make_keyed_array(model_data.index_z, model_data.index_h)
    for z in model_data.index_z, h in model_data.index_h
        net_demand_wo_green_tech_h_wo_loss(z, h, :) .= 
            # Demand with loss
            sum(
<<<<<<< HEAD
                customers.gamma(z, h) * model_data.omega(d) * delta_t * customers.d(h, z, d, t) * (1 - utility.loss_dist)
                for d in model_data.index_d, t in model_data.index_t
=======
                customers.gamma(z, h) * model_data.omega(d) * delta_t * customers.d(h, z, d, t) / (1 + utility.loss_dist) for
                d in model_data.index_d, t in model_data.index_t
>>>>>>> 7075444b
            ) -
            # DG
            # Since this net demand is for rate calculation, we need to consider energy offset at the household level.
            # For example, two households with 100 MW load each (without loss); if one has DER generating
            # 120 MW of energy, they do not need to pay for energy, but the other still has to pay 100 MW instead of 80 MW.
            # Behind-the-meter generation for PV-only customers
            sum(
                model_data.omega(d) * delta_t *
                (
<<<<<<< HEAD
                    # First term with safe division
                    safe_div(
                        min(
                            customers.rho_DG(h, :BTMPV, z, d, t) * customers.Opti_DG_E(z, h, :BTMPV),
                            customers.d(h, z, d, t) * (1 - utility.loss_dist),
                        ) * customers.x_DG_E_my(first(model_data.index_y), h, z, :BTMPV),
                        customers.Opti_DG_E(z, h, :BTMPV)
                    ) +
                    # Sum over years with safe division
                    sum(
                        safe_div(
                            min(
                                customers.rho_DG(h, :BTMPV, z, d, t) *
                                customers.Opti_DG_my(Symbol(Int(y)), z, h, :BTMPV),
                                customers.d(h, z, d, t) * (1 - utility.loss_dist)
                            ) * customers.x_DG_new_my(Symbol(Int(y)), h, z, :BTMPV),
                            customers.Opti_DG_my(Symbol(Int(y)), z, h, :BTMPV)
                        ) for y in model_data.year(first(model_data.index_y_fix)):reg_year
                    ) -
                    # Minus PV portion with safe division
                    safe_div(
                        min(
                            customers.rho_DG(h, :BTMPV, z, d, t) * customers.Opti_DG_E(z, h, :BTMPV),
                            customers.d(h, z, d, t) * (1 - utility.loss_dist)
                        ) * total_der_pv_capacity(z, h),
                        customers.Opti_DG_E(z, h, :BTMPV)
                    )
=======
                    min(
                        customers.rho_DG(h, :BTMPV, z, d, t) * customers.Opti_DG_E(z, h, :BTMPV),
                        customers.d(h, z, d, t) / (1 + utility.loss_dist),
                    ) * customers.x_DG_E_my(first(model_data.index_y), h, z, :BTMPV) /
                    customers.Opti_DG_E(z, h, :BTMPV) + sum(
                        min(
                            customers.rho_DG(h, :BTMPV, z, d, t) *
                            customers.Opti_DG_my(Symbol(Int(y)), z, h, :BTMPV),
                            customers.d(h, z, d, t) / (1 + utility.loss_dist)
                        ) * customers.x_DG_new_my(Symbol(Int(y)), h, z, :BTMPV) /
                        customers.Opti_DG_my(Symbol(Int(y)), z, h, :BTMPV) for
                        y in model_data.year(first(model_data.index_y_fix)):reg_year
                    ) - 
                    # minus pv portion of pv_storage tech
                    min(
                        customers.rho_DG(h, :BTMPV, z, d, t) * customers.Opti_DG_E(z, h, :BTMPV),
                        customers.d(h, z, d, t) / (1 + utility.loss_dist)
                    ) * total_der_pv_capacity(z, h) /
                    customers.Opti_DG_E(z, h, :BTMPV)
>>>>>>> 7075444b
                )
                for d in model_data.index_d, t in model_data.index_t
            ) -
            # Behind-the-meter generation for PV+Storage customers who did not participate in aggregation
            sum(
                model_data.omega(d) * delta_t *
                (
<<<<<<< HEAD
                    # First term with safe division
                    safe_div(
                        min(
                            sum(
                                customers.rho_DG(h, m, z, d, t) * customers.Opti_DG_E(z, h, m)
                                for m in customers.index_m
                            ),
                            customers.d(h, z, d, t) * (1 - utility.loss_dist)
                        ) * customers.x_DG_E_my(first(model_data.index_y), h, z, :BTMStorage),
                        customers.Opti_DG_E(z, h, :BTMStorage)
                    ) +
                    # Sum over years with safe division
                    sum(
                        safe_div(
                            min(
                                sum(
                                    customers.rho_DG(h, m, z, d, t) *
                                    customers.Opti_DG_my(Symbol(Int(y)), z, h, m)
                                    for m in customers.index_m
                                ),
                                customers.d(h, z, d, t) * (1 - utility.loss_dist)
                            ) * customers.x_DG_new_my(Symbol(Int(y)), h, z, :BTMStorage),
                            customers.Opti_DG_my(Symbol(Int(y)), z, h, :BTMStorage)
                        ) for y in model_data.year(first(model_data.index_y_fix)):reg_year
=======
                    min(
                        sum(customers.rho_DG(h, m, z, d, t) * customers.Opti_DG_E(z, h, m) for m in customers.index_m),
                        customers.d(h, z, d, t) / (1 + utility.loss_dist)
                    ) * customers.x_DG_E_my(first(model_data.index_y), h, z, :BTMStorage) /
                    customers.Opti_DG_E(z, h, :BTMStorage) + sum(
                        min(
                            sum(customers.rho_DG(h, m, z, d, t) *
                            customers.Opti_DG_my(Symbol(Int(y)), z, h, m) for m in customers.index_m),
                            customers.d(h, z, d, t) / (1 + utility.loss_dist)
                        ) * customers.x_DG_new_my(Symbol(Int(y)), h, z, :BTMStorage) /
                        customers.Opti_DG_my(Symbol(Int(y)), z, h, :BTMStorage) for
                        y in model_data.year(first(model_data.index_y_fix)):reg_year
>>>>>>> 7075444b
                    )
                ) * (1 - der_aggregator.aggregation_level(reg_year_index_dera, z))
                for d in model_data.index_d, t in model_data.index_t
            )
    end
    #=
    energy_cost_t = Dict(t => sum(utility.v_E(k, t)*utility.y_E(k, t) for k in utility.index_k_existing) +
        sum(utility.v_C(k, t)*utility.y_C(k, t) for k in utility.index_k_new) for t in model_data.index_t)
    =#
    energy_cost_t = make_keyed_array(model_data.index_z, regulator.index_rate_tou)
    for z in model_data.index_z, tou in regulator.index_rate_tou
        energy_cost_t_temp = 0.0
        for i in 1:size(regulator.tou_rate_structure[(regulator.tou_rate_structure.index_rate_tou.==String(tou)), :])[1]
            d = Symbol(regulator.tou_rate_structure[(regulator.tou_rate_structure.index_rate_tou.==String(tou)), :index_d][i])
            t = Symbol(regulator.tou_rate_structure[(regulator.tou_rate_structure.index_rate_tou.==String(tou)), :index_t][i])
            energy_cost_t_temp = energy_cost_t_temp + 
                sum(
                    model_data.omega(d) * delta_t *
                    (utility.v_E_my(reg_year_index, k, z, d, t) * utility.y_E_my(reg_year_index, k, z, d, t))
                    for k in utility.index_k_existing
                ) + sum(
                    model_data.omega(d) * delta_t *
                    (utility.v_C_my(reg_year_index, k, z, d, t) * utility.y_C_my(reg_year_index, k, z, d, t))
                    for k in utility.index_k_new
                )
        end
        energy_cost_t(z, tou, :) .= energy_cost_t_temp
    end

    net_eximport_cost_t = make_keyed_array(model_data.index_z, regulator.index_rate_tou)
    for z in model_data.index_z, tou in regulator.index_rate_tou
        net_eximport_cost_t_temp = 0.0
        for i in 1:size(regulator.tou_rate_structure[(regulator.tou_rate_structure.index_rate_tou.==String(tou)), :])[1]
            d = Symbol(regulator.tou_rate_structure[(regulator.tou_rate_structure.index_rate_tou.==String(tou)), :index_d][i])
            t = Symbol(regulator.tou_rate_structure[(regulator.tou_rate_structure.index_rate_tou.==String(tou)), :index_t][i])
            net_eximport_cost_t_temp = net_eximport_cost_t_temp +
                # export and import cost of modeled areas
                sum(
                    model_data.omega(d) * delta_t * eximport_cost(z, l, d, t)
                    for l in utility.index_l
                ) + 
                # export and import cost outside of modeled areas
                sum(
                    model_data.omega(d) * delta_t *
                    utility.p_energy_cem_my(reg_year_index, z, d, t) * utility.eximport_my(reg_year_index, z, d, t)
                )
        end
        net_eximport_cost_t(z, tou, :) .= net_eximport_cost_t_temp
    end

    net_demand_t_w_loss = make_keyed_array(model_data.index_z, regulator.index_rate_tou)
    for z in model_data.index_z, tou in regulator.index_rate_tou
        net_demand_t_w_loss_temp = 0.0
        for i in 1:size(regulator.tou_rate_structure[(regulator.tou_rate_structure.index_rate_tou.==String(tou)), :])[1]
            d = Symbol(regulator.tou_rate_structure[(regulator.tou_rate_structure.index_rate_tou.==String(tou)), :index_d][i])
            t = Symbol(regulator.tou_rate_structure[(regulator.tou_rate_structure.index_rate_tou.==String(tou)), :index_t][i])
            net_demand_t_w_loss_temp = net_demand_t_w_loss_temp + 
                # demand
                # when it comes to sharing the revenue requirement (cost), use load including distribution loss
                # e.g. utility generation is 100 MW, 50 MW to serve load (including distribution loss),
                #      50 MW for export. It makes sense to allocate the same cost for internal load and export.
                sum(
                    customers.gamma(z, h) * model_data.omega(d) * delta_t * customers.d(h, z, d, t) for
                    h in model_data.index_h
                ) +
                # exogenous export/import
                sum(
                    model_data.omega(d) * delta_t * utility.eximport_my(reg_year_index, z, d, t)
                ) +
                # endogenous export/import (flow out of zone z)
                sum(
                    model_data.omega(d) * delta_t * utility.trans_topology(l, z) * utility.flow_my(reg_year_index, l, d, t) for
                    l in utility.index_l
                ) -
                # DG
                # when it comes to cost allocation, simply use total DER generation to offset total load;
                # this does not consider enery offset at the household level, which is only considered when 
                # calculating retail rates (e.g., DER excess compensation).
                sum(
                    model_data.omega(d) * delta_t * (
                        customers.rho_DG(h, m, z, d, t) *
                        customers.x_DG_E_my(first(model_data.index_y), h, z, m) + sum(
                            customers.rho_DG(h, m, z, d, t) * customers.x_DG_new_my(Symbol(Int(y)), h, z, m) for
                            y in model_data.year(first(model_data.index_y_fix)):reg_year
                        )
                    ) for h in model_data.index_h, m in customers.index_m
                ) * (1 + utility.loss_dist) +
                # remove aggregated behind-the-meter storage/pv generation/consumption since they're front-of-the-meter now
                sum(
                    model_data.omega(d) * delta_t * customers.rho_DG(h, :BTMStorage, z, d, t) * der_aggregator.aggregation_level(reg_year_index_dera, z) * total_der_stor_capacity(z, h) 
                    for h in model_data.index_h
                ) * (1 + utility.loss_dist) + 
                sum(
                    model_data.omega(d) * delta_t * customers.rho_DG(h, :BTMPV, z, d, t) * der_aggregator.aggregation_level(reg_year_index_dera, z) * total_der_pv_capacity(z, h) 
                    for h in model_data.index_h
                ) * (1 + utility.loss_dist) -
                # green technology subscription
                sum(
                    model_data.omega(d) * delta_t * utility.rho_C_my(j, z, d, t) * sum(green_developer.green_tech_buildout_my(Symbol(Int(y_symbol)), j, z, h) for y_symbol in
                    model_data.year(first(model_data.index_y_fix)):reg_year)
                    for j in model_data.index_j, h in model_data.index_h
                )
        end
        net_demand_t_w_loss(z, tou, :) .= net_demand_t_w_loss_temp
    end

    net_demand_t_w_loss_no_eximport = make_keyed_array(model_data.index_z, regulator.index_rate_tou)
    for z in model_data.index_z, tou in regulator.index_rate_tou
        net_demand_t_w_loss_no_eximport_temp = 0.0
        for i in 1:size(regulator.tou_rate_structure[(regulator.tou_rate_structure.index_rate_tou.==String(tou)), :])[1]
            d = Symbol(regulator.tou_rate_structure[(regulator.tou_rate_structure.index_rate_tou.==String(tou)), :index_d][i])
            t = Symbol(regulator.tou_rate_structure[(regulator.tou_rate_structure.index_rate_tou.==String(tou)), :index_t][i])
            net_demand_t_w_loss_no_eximport_temp = net_demand_t_w_loss_no_eximport_temp + 
                # demand
                # when it comes to sharing the revenue requirement (cost), use load including distribution loss
                # e.g. utility generation is 100 MW, 50 MW to serve load (including distribution loss),
                #      50 MW for export. It makes sense to allocate the same cost for internal load and export.
                sum(
                    customers.gamma(z, h) * model_data.omega(d) * delta_t * customers.d(h, z, d, t) for
                    h in model_data.index_h
                ) -
                # DG
                # when it comes to cost allocation, simply use total DER generation to offset total load;
                # this does not consider enery offset at the household level, which is only considered when 
                # calculating retail rates (e.g., DER excess compensation).
                sum(
                    model_data.omega(d) * delta_t * (
                        customers.rho_DG(h, m, z, d, t) *
                        customers.x_DG_E_my(first(model_data.index_y), h, z, m) + sum(
                            customers.rho_DG(h, m, z, d, t) * customers.x_DG_new_my(Symbol(Int(y)), h, z, m) for
                            y in model_data.year(first(model_data.index_y_fix)):reg_year
                        )
                    ) for h in model_data.index_h, m in customers.index_m
                ) * (1 + utility.loss_dist) + 
                # remove aggregated behind-the-meter storage/pv generation/consumption since they're front-of-the-meter now
                sum(
                    model_data.omega(d) * delta_t * customers.rho_DG(h, :BTMStorage, z, d, t) * der_aggregator.aggregation_level(reg_year_index_dera, z) * total_der_stor_capacity(z, h) 
                    for h in model_data.index_h
                ) * (1 + utility.loss_dist) + 
                sum(
                    model_data.omega(d) * delta_t * customers.rho_DG(h, :BTMPV, z, d, t) * der_aggregator.aggregation_level(reg_year_index_dera, z) * total_der_pv_capacity(z, h) 
                    for h in model_data.index_h
                ) * (1 + utility.loss_dist) -
                # green technology subscription
                sum(
                    model_data.omega(d) * delta_t * utility.rho_C_my(j, z, d, t) * sum(green_developer.green_tech_buildout_my(Symbol(Int(y_symbol)), j, z, h) for y_symbol in
                    model_data.year(first(model_data.index_y_fix)):reg_year)
                    for j in model_data.index_j, h in model_data.index_h
                )
        end
        net_demand_t_w_loss_no_eximport(z, tou, :) .= net_demand_t_w_loss_no_eximport_temp
    end

    exo_eximport_demand_t = make_keyed_array(model_data.index_z, regulator.index_rate_tou)
    for z in model_data.index_z, tou in regulator.index_rate_tou
        exo_eximport_demand_t_temp = 0.0
        for i in 1:size(regulator.tou_rate_structure[(regulator.tou_rate_structure.index_rate_tou.==String(tou)), :])[1]
            d = Symbol(regulator.tou_rate_structure[(regulator.tou_rate_structure.index_rate_tou.==String(tou)), :index_d][i])
            t = Symbol(regulator.tou_rate_structure[(regulator.tou_rate_structure.index_rate_tou.==String(tou)), :index_t][i])
            exo_eximport_demand_t_temp = exo_eximport_demand_t_temp + 
                # exogenous export/import
                sum(
                    model_data.omega(d) * delta_t * utility.eximport_my(reg_year_index, z, d, t)
                )
        end
        exo_eximport_demand_t(z, tou, :) .= exo_eximport_demand_t_temp
    end

    edo_eximport_demand_t = make_keyed_array(model_data.index_z, utility.index_l, regulator.index_rate_tou)
    for z in model_data.index_z, l in utility.index_l, tou in regulator.index_rate_tou
        edo_eximport_demand_t_temp = 0.0
        for i in 1:size(regulator.tou_rate_structure[(regulator.tou_rate_structure.index_rate_tou.==String(tou)), :])[1]
            d = Symbol(regulator.tou_rate_structure[(regulator.tou_rate_structure.index_rate_tou.==String(tou)), :index_d][i])
            t = Symbol(regulator.tou_rate_structure[(regulator.tou_rate_structure.index_rate_tou.==String(tou)), :index_t][i])
            edo_eximport_demand_t_temp = edo_eximport_demand_t_temp + 
                # endogenous export/import (flow out of zone z)
                sum(
                    model_data.omega(d) * delta_t * utility.trans_topology(l, z) * utility.flow_my(reg_year_index, l, d, t)
                )
        end
        edo_eximport_demand_t(z, l, tou, :) .= edo_eximport_demand_t_temp
    end

    der_excess_cost_h_t = make_keyed_array(model_data.index_z, model_data.index_h, regulator.index_rate_tou)
    for z in model_data.index_z, h in model_data.index_h, tou in regulator.index_rate_tou
        der_excess_cost_h_t_temp = 0.0
<<<<<<< HEAD
        for i in 1:size(regulator.rep_day_time_tou_mapping[(regulator.rep_day_time_tou_mapping.index_rate_tou .== String(tou)), :])[1]
            d = Symbol(regulator.rep_day_time_tou_mapping[(regulator.rep_day_time_tou_mapping.index_rate_tou .== String(tou)), :index_d][i])
            t = Symbol(regulator.rep_day_time_tou_mapping[(regulator.rep_day_time_tou_mapping.index_rate_tou .== String(tou)), :index_t][i])
            der_excess_cost_h_t_temp += 
            # DER excess for PV-only customers
            model_data.omega(d) * delta_t *
            regulator.p_ex(z, h, d, t) *
            (
                # First term with safe division
                safe_div(
                    max(
                        0,
                        customers.rho_DG(h, :BTMPV, z, d, t) * customers.Opti_DG_E(z, h, :BTMPV) -
                        customers.d(h, z, d, t) * (1 - utility.loss_dist),
                    ) * customers.x_DG_E_my(first(model_data.index_y), h, z, :BTMPV),
                    customers.Opti_DG_E(z, h, :BTMPV)
                ) +
                # Sum over years with safe division
                sum(
                    safe_div(
                        max(
                            0,
                            customers.rho_DG(h, :BTMPV, z, d, t) *
                            customers.Opti_DG_my(Symbol(Int(y)), z, h, :BTMPV) -
                            customers.d(h, z, d, t) * (1 - utility.loss_dist),
                        ) * customers.x_DG_new_my(Symbol(Int(y)), h, z, :BTMPV),
                        customers.Opti_DG_my(Symbol(Int(y)), z, h, :BTMPV)
                    ) for y in model_data.year(first(model_data.index_y_fix)):reg_year
                ) - 
                # Minus PV portion of PV-storage tech with safe division
                safe_div(
                    max(
                        0,
                        customers.rho_DG(h, :BTMPV, z, d, t) * customers.Opti_DG_E(z, h, :BTMPV) -
                        customers.d(h, z, d, t) * (1 - utility.loss_dist),
                    ) * total_der_pv_capacity(z, h),
                    customers.Opti_DG_E(z, h, :BTMPV)
                )
=======
        for i in 1:size(regulator.tou_rate_structure[(regulator.tou_rate_structure.index_rate_tou.==String(tou)), :])[1]
            d = Symbol(regulator.tou_rate_structure[(regulator.tou_rate_structure.index_rate_tou.==String(tou)), :index_d][i])
            t = Symbol(regulator.tou_rate_structure[(regulator.tou_rate_structure.index_rate_tou.==String(tou)), :index_t][i])
            der_excess_cost_h_t_temp = der_excess_cost_h_t_temp + 
            # der excess for pv-only customers
            model_data.omega(d) * delta_t *
            regulator.p_ex(z, h, d, t) *
            (
                max(
                    0,
                    customers.rho_DG(h, :BTMPV, z, d, t) * customers.Opti_DG_E(z, h, :BTMPV) -
                    customers.d(h, z, d, t) / (1 + utility.loss_dist),
                ) * customers.x_DG_E_my(first(model_data.index_y), h, z, :BTMPV) /
                customers.Opti_DG_E(z, h, :BTMPV) + sum(
                    max(
                        0,
                        customers.rho_DG(h, :BTMPV, z, d, t) *
                        customers.Opti_DG_my(Symbol(Int(y)), z, h, :BTMPV) -
                        customers.d(h, z, d, t) / (1 + utility.loss_dist),
                    ) * customers.x_DG_new_my(Symbol(Int(y)), h, z, :BTMPV) /
                    customers.Opti_DG_my(Symbol(Int(y)), z, h, :BTMPV) for
                    y in model_data.year(first(model_data.index_y_fix)):reg_year
                ) - 
                # minus pv portion of pv_storage tech
                max(
                    0,
                    customers.rho_DG(h, :BTMPV, z, d, t) * customers.Opti_DG_E(z, h, :BTMPV) -
                    customers.d(h, z, d, t) / (1 + utility.loss_dist),
                ) * total_der_pv_capacity(z, h) /
                customers.Opti_DG_E(z, h, :BTMPV)
>>>>>>> 7075444b
            ) + 
            # DER excess for PV+Storage customers who did not participate in aggregation
            model_data.omega(d) * delta_t *
            regulator.p_ex(z, h, d, t) *
            (
<<<<<<< HEAD
                # First term with safe division
                safe_div(
                    max(
                        0,
                        sum(
                            customers.rho_DG(h, m, z, d, t) * customers.Opti_DG_E(z, h, m)
                            for m in customers.index_m
                        ) -
                        customers.d(h, z, d, t) * (1 - utility.loss_dist),
                    ) * customers.x_DG_E_my(first(model_data.index_y), h, z, :BTMStorage),
                    customers.Opti_DG_E(z, h, :BTMStorage)
                ) +
                # Sum over years with safe division
                sum(
                    safe_div(
                        max(
                            0,
                            sum(
                                customers.rho_DG(h, m, z, d, t) *
                                customers.Opti_DG_my(Symbol(Int(y)), z, h, m)
                                for m in customers.index_m
                            ) -
                            customers.d(h, z, d, t) * (1 - utility.loss_dist),
                        ) * customers.x_DG_new_my(Symbol(Int(y)), h, z, :BTMStorage),
                        customers.Opti_DG_my(Symbol(Int(y)), z, h, :BTMStorage)
                    ) for y in model_data.year(first(model_data.index_y_fix)):reg_year
=======
                max(
                    0,
                    sum(customers.rho_DG(h, m, z, d, t) * customers.Opti_DG_E(z, h, m) for m in customers.index_m) -
                    customers.d(h, z, d, t) / (1 + utility.loss_dist),
                ) * customers.x_DG_E_my(first(model_data.index_y), h, z, :BTMStorage) /
                customers.Opti_DG_E(z, h, :BTMStorage) + sum(
                    max(
                        0,
                        sum(customers.rho_DG(h, m, z, d, t) *
                        customers.Opti_DG_my(Symbol(Int(y)), z, h, m) for m in customers.index_m) -
                        customers.d(h, z, d, t) / (1 + utility.loss_dist),
                    ) * customers.x_DG_new_my(Symbol(Int(y)), h, z, :BTMStorage) /
                    customers.Opti_DG_my(Symbol(Int(y)), z, h, :BTMStorage) for
                    y in model_data.year(first(model_data.index_y_fix)):reg_year
>>>>>>> 7075444b
                )
            ) * (1 - der_aggregator.aggregation_level(reg_year_index_dera, z))
        end
        der_excess_cost_h_t(z, h, tou, :) .= der_excess_cost_h_t_temp
    end

    net_demand_h_t_w_loss = make_keyed_array(model_data.index_z, model_data.index_h, regulator.index_rate_tou)
    for z in model_data.index_z, h in model_data.index_h, tou in regulator.index_rate_tou
        net_demand_h_t_w_loss_temp = 0.0
        for i in 1:size(regulator.tou_rate_structure[(regulator.tou_rate_structure.index_rate_tou.==String(tou)), :])[1]
            d = Symbol(regulator.tou_rate_structure[(regulator.tou_rate_structure.index_rate_tou.==String(tou)), :index_d][i])
            t = Symbol(regulator.tou_rate_structure[(regulator.tou_rate_structure.index_rate_tou.==String(tou)), :index_t][i])
            net_demand_h_t_w_loss_temp = net_demand_h_t_w_loss_temp +
                sum(
                    customers.gamma(z, h) * model_data.omega(d) * delta_t * customers.d(h, z, d, t)
                ) -
                # DG
                sum(
                    model_data.omega(d) * delta_t * (
                        customers.rho_DG(h, m, z, d, t) *
                        customers.x_DG_E_my(first(model_data.index_y), h, z, m) + sum(
                            customers.rho_DG(h, m, z, d, t) * customers.x_DG_new_my(Symbol(Int(y)), h, z, m) for
                            y in model_data.year(first(model_data.index_y_fix)):reg_year
                        )
                    ) for m in customers.index_m
                ) * (1 + utility.loss_dist) +
                # remove aggregated behind-the-meter storage/pv generation/consumption since they're front-of-the-meter now
                model_data.omega(d) * delta_t * customers.rho_DG(h, :BTMStorage, z, d, t) * der_aggregator.aggregation_level(reg_year_index_dera, z) * total_der_stor_capacity(z, h) * (1 + utility.loss_dist) + 
                model_data.omega(d) * delta_t * customers.rho_DG(h, :BTMPV, z, d, t) * der_aggregator.aggregation_level(reg_year_index_dera, z) * total_der_pv_capacity(z, h) * (1 + utility.loss_dist) -
                # green technology subscription
                sum(
                    model_data.omega(d) * delta_t * utility.rho_C_my(j, z, d, t) * sum(green_developer.green_tech_buildout_my(Symbol(Int(y_symbol)), j, z, h) for y_symbol in
                    model_data.year(first(model_data.index_y_fix)):reg_year)
                    for j in model_data.index_j
                )
        end
        net_demand_h_t_w_loss(z, h, tou, :) .= net_demand_h_t_w_loss_temp
    end

    net_demand_h_t_wo_loss = make_keyed_array(model_data.index_z, model_data.index_h, regulator.index_rate_tou)
    for z in model_data.index_z, h in model_data.index_h, tou in regulator.index_rate_tou
        net_demand_h_t_wo_loss_temp = 0.0
<<<<<<< HEAD
        # Filter the mapping for the current TOU period
        mapping_indices = findall(regulator.rep_day_time_tou_mapping.index_rate_tou .== String(tou))
        for i in mapping_indices
            d = Symbol(regulator.rep_day_time_tou_mapping[!, :index_d][i])
            t = Symbol(regulator.rep_day_time_tou_mapping[!, :index_t][i])
            
            net_demand_h_t_wo_loss_temp +=
                # Demand without loss
                customers.gamma(z, h) * model_data.omega(d) * delta_t * customers.d(h, z, d, t) * (1 - utility.loss_dist) -
                # DG (Behind-the-meter generation for PV-only customers)
                model_data.omega(d) * delta_t *
                (
                    # First term with safe division
                    safe_div(
                        min(
                            customers.rho_DG(h, :BTMPV, z, d, t) * customers.Opti_DG_E(z, h, :BTMPV),
                            customers.d(h, z, d, t) * (1 - utility.loss_dist),
                        ) * customers.x_DG_E_my(first(model_data.index_y), h, z, :BTMPV),
                        customers.Opti_DG_E(z, h, :BTMPV)
                    ) +
                    # Sum over years with safe division
                    sum(
                        safe_div(
                            min(
                                customers.rho_DG(h, :BTMPV, z, d, t) * customers.Opti_DG_my(Symbol(Int(y)), z, h, :BTMPV),
                                customers.d(h, z, d, t) * (1 - utility.loss_dist)
                            ) * customers.x_DG_new_my(Symbol(Int(y)), h, z, :BTMPV),
                            customers.Opti_DG_my(Symbol(Int(y)), z, h, :BTMPV)
                        ) for y in model_data.year(first(model_data.index_y_fix)):reg_year
                    ) -
                    # Minus PV portion of PV-storage tech with safe division
                    safe_div(
                        min(
                            customers.rho_DG(h, :BTMPV, z, d, t) * customers.Opti_DG_E(z, h, :BTMPV),
                            customers.d(h, z, d, t) * (1 - utility.loss_dist)
                        ) * total_der_pv_capacity(z, h),
                        customers.Opti_DG_E(z, h, :BTMPV)
                    )
                ) -
                # Behind-the-meter generation for PV+Storage customers not participating in aggregation
                model_data.omega(d) * delta_t *
                (
                    # First term with safe division
                    safe_div(
                        min(
                            sum(
                                customers.rho_DG(h, m, z, d, t) * customers.Opti_DG_E(z, h, m)
                                for m in customers.index_m
                            ),
                            customers.d(h, z, d, t) * (1 - utility.loss_dist)
                        ) * customers.x_DG_E_my(first(model_data.index_y), h, z, :BTMStorage),
                        customers.Opti_DG_E(z, h, :BTMStorage)
                    ) +
                    # Sum over years with safe division
                    sum(
                        safe_div(
                            min(
                                sum(
                                    customers.rho_DG(h, m, z, d, t) * customers.Opti_DG_my(Symbol(Int(y)), z, h, m)
                                    for m in customers.index_m
                                ),
                                customers.d(h, z, d, t) * (1 - utility.loss_dist)
                            ) * customers.x_DG_new_my(Symbol(Int(y)), h, z, :BTMStorage),
                            customers.Opti_DG_my(Symbol(Int(y)), z, h, :BTMStorage)
                        ) for y in model_data.year(first(model_data.index_y_fix)):reg_year
=======
        for i in 1:size(regulator.tou_rate_structure[(regulator.tou_rate_structure.index_rate_tou.==String(tou)), :])[1]
            d = Symbol(regulator.tou_rate_structure[(regulator.tou_rate_structure.index_rate_tou.==String(tou)), :index_d][i])
            t = Symbol(regulator.tou_rate_structure[(regulator.tou_rate_structure.index_rate_tou.==String(tou)), :index_t][i])
            net_demand_h_t_wo_loss_temp = net_demand_h_t_wo_loss_temp +
                # Demand without loss
                sum(
                    customers.gamma(z, h) * model_data.omega(d) * delta_t * customers.d(h, z, d, t) / (1 + utility.loss_dist)
                ) -
                # DG
                # since this net demand is for rate calculation, we need to consider energy offset at the household level.
                # e.g. two household, with 100 MW load each (without loss), if one of them has DER and generated 
                # 120 MW of energy, he/she does not need to pay for energy, but the other one still have to pay 
                # 100 MW instead of 80 MW.
                # behind the meter generation for pv-only customers
                model_data.omega(d) * delta_t *
                (
                    min(
                        customers.rho_DG(h, :BTMPV, z, d, t) * customers.Opti_DG_E(z, h, :BTMPV),
                        customers.d(h, z, d, t) / (1 + utility.loss_dist),
                    ) * customers.x_DG_E_my(first(model_data.index_y), h, z, :BTMPV) /
                    customers.Opti_DG_E(z, h, :BTMPV) + sum(
                        min(
                            customers.rho_DG(h, :BTMPV, z, d, t) *
                            customers.Opti_DG_my(Symbol(Int(y)), z, h, :BTMPV),
                            customers.d(h, z, d, t) / (1 + utility.loss_dist)
                        ) * customers.x_DG_new_my(Symbol(Int(y)), h, z, :BTMPV) /
                        customers.Opti_DG_my(Symbol(Int(y)), z, h, :BTMPV) for
                        y in model_data.year(first(model_data.index_y_fix)):reg_year
                    ) - 
                    # minus pv portion of pv_storage tech
                    min(
                        customers.rho_DG(h, :BTMPV, z, d, t) * customers.Opti_DG_E(z, h, :BTMPV),
                        customers.d(h, z, d, t) / (1 + utility.loss_dist)
                    ) * total_der_pv_capacity(z, h) /
                    customers.Opti_DG_E(z, h, :BTMPV)
                ) - 
                # behind the meter generation for pv+storage customers who did not participate in aggregation
                model_data.omega(d) * delta_t *
                (
                    min(
                        sum(customers.rho_DG(h, m, z, d, t) * customers.Opti_DG_E(z, h, m) for m in customers.index_m),
                        customers.d(h, z, d, t) / (1 + utility.loss_dist)
                    ) * customers.x_DG_E_my(first(model_data.index_y), h, z, :BTMStorage) /
                    customers.Opti_DG_E(z, h, :BTMStorage) + sum(
                        min(
                            sum(customers.rho_DG(h, m, z, d, t) *
                            customers.Opti_DG_my(Symbol(Int(y)), z, h, m) for m in customers.index_m),
                            customers.d(h, z, d, t) / (1 + utility.loss_dist)
                        ) * customers.x_DG_new_my(Symbol(Int(y)), h, z, :BTMStorage) /
                        customers.Opti_DG_my(Symbol(Int(y)), z, h, :BTMStorage) for
                        y in model_data.year(first(model_data.index_y_fix)):reg_year
>>>>>>> 7075444b
                    )
                ) * (1 - der_aggregator.aggregation_level(reg_year_index_dera, z)) -
                # Green technology subscription
                sum(
                    model_data.omega(d) * delta_t * utility.rho_C_my(j, z, d, t) *
                    sum(
                        green_developer.green_tech_buildout_my(Symbol(Int(y_symbol)), j, z, h)
                        for y_symbol in model_data.year(first(model_data.index_y_fix)):reg_year
                    )
                    for j in model_data.index_j
                )
        end
        net_demand_h_t_wo_loss(z, h, tou, :) .= net_demand_h_t_wo_loss_temp
    end

    # for the purpose of calculating net peak load, use load including distribution loss
    # green tech offset is included here because these investments are paid for by corresponding load (treated in the same way as DPV)
    net_demand_for_peak_h_t = make_keyed_array(model_data.index_z, model_data.index_h, model_data.index_d, model_data.index_t)
    for z in model_data.index_z, h in model_data.index_h, d in model_data.index_d, t in model_data.index_t
        net_demand_for_peak_h_t(z, h, d, t, :) .=
            sum(
                customers.gamma(z, h) * customers.d(h, z, d, t)
            ) -
            # DG
            sum(
                (
                    customers.rho_DG(h, m, z, d, t) *
                    customers.x_DG_E_my(first(model_data.index_y), h, z, m) + sum(
                        customers.rho_DG(h, m, z, d, t) * customers.x_DG_new_my(Symbol(Int(y)), h, z, m) for
                        y in model_data.year(first(model_data.index_y_fix)):reg_year
                    )
                ) for m in customers.index_m
            ) * (1 + utility.loss_dist) + 
            # remove aggregated behind-the-meter storage/pv generation/consumption since they're front-of-the-meter now
            customers.rho_DG(h, :BTMStorage, z, d, t) * der_aggregator.aggregation_level(reg_year_index_dera, z) * total_der_stor_capacity(z, h) * (1 + utility.loss_dist) + 
            customers.rho_DG(h, :BTMPV, z, d, t) * der_aggregator.aggregation_level(reg_year_index_dera, z) * total_der_pv_capacity(z, h) * (1 + utility.loss_dist) -
            # green technology subscription
            sum(
                utility.rho_C_my(j, z, d, t) * sum(green_developer.green_tech_buildout_my(Symbol(Int(y_symbol)), j, z, h) for y_symbol in
                model_data.year(first(model_data.index_y_fix)):reg_year)
                for j in model_data.index_j
            )
    end

    # excluding green tech generation offset when it comes to sharing T&D costs
    net_demand_for_peak_wo_green_tech_h_t = make_keyed_array(model_data.index_z, model_data.index_h, model_data.index_d, model_data.index_t)
    for z in model_data.index_z, h in model_data.index_h, d in model_data.index_d, t in model_data.index_t
        net_demand_for_peak_wo_green_tech_h_t(z, h, d, t, :) .=
            sum(
                customers.gamma(z, h) * customers.d(h, z, d, t)
            ) -
            # DG
            sum(
                (
                    customers.rho_DG(h, m, z, d, t) *
                    customers.x_DG_E_my(first(model_data.index_y), h, z, m) + sum(
                        customers.rho_DG(h, m, z, d, t) * customers.x_DG_new_my(Symbol(Int(y)), h, z, m) for
                        y in model_data.year(first(model_data.index_y_fix)):reg_year
                    )
                ) for m in customers.index_m
            ) * (1 + utility.loss_dist) + 
            # remove aggregated behind-the-meter storage/pv generation/consumption since they're front-of-the-meter now
            customers.rho_DG(h, :BTMStorage, z, d, t) * der_aggregator.aggregation_level(reg_year_index_dera, z) * total_der_stor_capacity(z, h) * (1 + utility.loss_dist) + 
            customers.rho_DG(h, :BTMPV, z, d, t) * der_aggregator.aggregation_level(reg_year_index_dera, z) * total_der_pv_capacity(z, h) * (1 + utility.loss_dist)
    end

    # non-coincident peak load
    net_peak_load_h = make_keyed_array(model_data.index_z, model_data.index_h)
    for z in model_data.index_z, h in model_data.index_h
        net_peak_load_h(z, h, :) .=
            findmax(Dict((d, t) => net_demand_for_peak_h_t(z, h, d, t) for d in model_data.index_d, t in model_data.index_t))[1]
    end

    net_peak_load_wo_green_tech_h = make_keyed_array(model_data.index_z, model_data.index_h)
    for z in model_data.index_z, h in model_data.index_h
        net_peak_load_wo_green_tech_h(z, h, :) .=
            findmax(Dict((d, t) => net_demand_for_peak_wo_green_tech_h_t(z, h, d, t) for d in model_data.index_d, t in model_data.index_t))[1]
    end

    peak_load_edo_eximport = make_keyed_array(model_data.index_z, utility.index_l)
    for z in model_data.index_z, l in utility.index_l
        peak_load_edo_eximport(z, l, :) .=
            findmax(Dict((d, t) => utility.trans_topology(l, z) * utility.flow_my(reg_year_index, l, d, t) for d in model_data.index_d, t in model_data.index_t))[1]
    end

    # Cost Classification/Allocation
    energy_cost_allocation_h = make_keyed_array(model_data.index_z, model_data.index_h)
    for z in model_data.index_z, h in model_data.index_h
        energy_cost_allocation_h(z, h, :) .=
            (energy_cost(z) - net_eximport_cost(z)) * net_demand_h_w_loss(z, h) / net_demand_w_loss_no_eximport(z) + der_excess_cost_h(z, h)
    end
    replace!(energy_cost_allocation_h, NaN => 0.0)

    # allocate (revenue_requirement - energy_cost + net_eximport_cost) by net peak load with green tech generation offset;
    # allocate regulator.othercost (T&D costs) by net peak load without green tech generation offset;
    demand_cost_allocation_h = make_keyed_array(model_data.index_z, model_data.index_h)
    for z in model_data.index_z, h in model_data.index_h
        demand_cost_allocation_h(z, h, :) .=
            (revenue_requirement(z) - energy_cost(z) + net_eximport_cost(z)) * net_peak_load_h(z, h) / (
                sum(net_peak_load_h(z, h) for h in model_data.index_h)
            ) + 
            regulator.othercost(z, reg_year_index) * net_peak_load_wo_green_tech_h(z, h) / (
                sum(net_peak_load_wo_green_tech_h(z, h) for h in model_data.index_h)
            )
    end
    replace!(demand_cost_allocation_h, NaN => 0.0)

    demand_cost_allocation_capacity_h = make_keyed_array(model_data.index_z, model_data.index_h)
    for z in model_data.index_z, h in model_data.index_h
        demand_cost_allocation_capacity_h(z, h, :) .=
            (revenue_requirement(z) - energy_cost(z) + net_eximport_cost(z)) * net_peak_load_h(z, h) / (
                sum(net_peak_load_h(z, h) for h in model_data.index_h)
            )
    end
    replace!(demand_cost_allocation_capacity_h, NaN => 0.0)

    demand_cost_allocation_othercost_h = make_keyed_array(model_data.index_z, model_data.index_h)
    for z in model_data.index_z, h in model_data.index_h
        demand_cost_allocation_othercost_h(z, h, :) .=
            regulator.othercost(z, reg_year_index) * net_peak_load_wo_green_tech_h(z, h) / (
                sum(net_peak_load_wo_green_tech_h(z, h) for h in model_data.index_h)
            )
    end
    replace!(demand_cost_allocation_othercost_h, NaN => 0.0)

    energy_cost_allocation_h_t = make_keyed_array(model_data.index_z, model_data.index_h, regulator.index_rate_tou)
    for z in model_data.index_z, h in model_data.index_h, tou in regulator.index_rate_tou
        energy_cost_allocation_h_t(z, h, tou, :) .=
            (energy_cost_t(z, tou) - net_eximport_cost_t(z, tou)) * net_demand_h_t_w_loss(z, h, tou) / net_demand_t_w_loss_no_eximport(z, tou) +
            der_excess_cost_h_t(z, h, tou)
    end
    replace!(energy_cost_allocation_h_t, NaN => 0.0)

    # compute the retail price
    p_before = ParamArray(regulator.p, "p_before")
    fill!(p_before, NaN)  # TODO DT: debug only
    for z in model_data.index_z, h in model_data.index_h, d in model_data.index_d, t in model_data.index_t
        p_before(z, h, d, t, :) .= regulator.p_my(reg_year_index, z, h, d, t)
    end

    # TODO: Call a function instead of using if-then
    if regulator_opts.rate_design isa FlatRate
        fill!(regulator.p, NaN)
        sector_rates = Dict{Tuple{Symbol, Symbol, Symbol, Symbol}, Float64}()
    
        # Calculate sector-level rates for each combination of z, sector, d, t
        for z in model_data.index_z, sector in model_data.index_sector, d in model_data.index_d, t in model_data.index_t
            # Collect all customer types in this sector
            customer_types = [h for h in model_data.index_h if model_data.h_to_sector[h] == sector]
    
            # Aggregate numerator and denominator over customer types
            numerator_energy_demand = sum(
                energy_cost_allocation_h(z, h) + demand_cost_allocation_capacity_h(z, h)
                for h in customer_types
            )
            denominator_net_demand = sum(net_demand_h_wo_loss(z, h) for h in customer_types)
            numerator_other_cost = sum(demand_cost_allocation_othercost_h(z, h) for h in customer_types)
            denominator_net_demand_wo_green = sum(net_demand_wo_green_tech_h_wo_loss(z, h) for h in customer_types)

            sector_rates[(z, sector, d, t)] = (numerator_energy_demand / denominator_net_demand) + 
                                              (numerator_other_cost / denominator_net_demand_wo_green)

        end

        valid_combinations = Dict{Tuple{Symbol, Symbol}, Bool}()

        for (county_fips, ba) in model_data.z_to_h
            h = Symbol("Res_$county_fips")  
            z = Symbol(ba)                
            valid_combinations[(z, h)] = true
        end       
        
        # Assign rates to customers
        for z in model_data.index_z, h in model_data.index_h, d in model_data.index_d, t in model_data.index_t
            sector = model_data.h_to_sector[h]  
            if sector == :Residential
                if get(valid_combinations, (z, h), false)
                    rate_key = (Symbol(z), sector, Symbol(d), Symbol(t))
                    if haskey(sector_rates, rate_key)
                        rate = sector_rates[rate_key]
                        regulator.p(z, h, d, t, :) .= rate
                    else
                        @warn "Rate not found for Residential: z=$(z), h=$(h), d=$(d), t=$(t)"
                        regulator.p(z, h, d, t, :) .= 0.0 
                    end
                else
                    # Invalid combination - assign zero rate
                    regulator.p(z, h, d, t, :) .= 0.0
                end
            elseif sector == :Commercial || sector == :Industrial
                rate_key = (Symbol(z), sector, Symbol(d), Symbol(t))
                if haskey(sector_rates, rate_key)
                    rate = sector_rates[rate_key]
                    regulator.p(z, h, d, t, :) .= rate
                else
                    @warn "Rate not found for Commercial/Industrial: z=$(z), h=$(h), d=$(d), t=$(t)"
                    regulator.p(z, h, d, t, :) .= 0.0
                end
            else
                @warn "Unknown sector $(sector) for customer $(h)"
                regulator.p(z, h, d, t, :) .= 0.0
            end
        end      

        # Replace NaN values with 0.0
        replace!(regulator.p.values, NaN => 0.0)

    
    elseif regulator_opts.rate_design isa TOU
        fill!(regulator.p, NaN)
        sector_tou_rates = Dict{Tuple{Symbol, Symbol, Symbol, Symbol}, Float64}()
    
        for z in model_data.index_z, sector in model_data.index_sector, d in model_data.index_d, t in model_data.index_t
            
            customer_types = [h for h in model_data.index_h if model_data.h_to_sector[h] == sector]
                            
            tou = Symbol(regulator.tou_rate_structure[(regulator.tou_rate_structure.index_d .== String(d)) .& (regulator.tou_rate_structure.index_t .== String(t)), :index_rate_tou][1])
    
            # Aggregate over customer types
            numerator_energy = sum(energy_cost_allocation_h_t(z, h, tou) for h in customer_types)
            denominator_net_demand_t = sum(net_demand_h_t_wo_loss(z, h, tou) for h in customer_types)
            numerator_demand_capacity = sum(demand_cost_allocation_capacity_h(z, h) for h in customer_types)
            denominator_net_demand = sum(net_demand_h_wo_loss(z, h) for h in customer_types)
            numerator_other_cost = sum(demand_cost_allocation_othercost_h(z, h) for h in customer_types)
            denominator_net_demand_wo_green = sum(net_demand_wo_green_tech_h_wo_loss(z, h) for h in customer_types)
    

            sector_tou_rates[(z, sector, d, t)] = (numerator_energy / denominator_net_demand_t) +
                                                  (numerator_demand_capacity / denominator_net_demand) +
                                                  (numerator_other_cost / denominator_net_demand_wo_green)

        end
    
        # Assign TOU sector rates to each customer type in the sector
        valid_combinations = Dict{Tuple{Symbol, Symbol}, Bool}()

        for (county_fips, ba) in model_data.z_to_h
            h = Symbol("Res_$county_fips")  
            z = Symbol(ba)                
            valid_combinations[(z, h)] = true
        end       
        
        # Assign rates to customers
        for z in model_data.index_z, h in model_data.index_h, d in model_data.index_d, t in model_data.index_t
            sector = model_data.h_to_sector[h]  
            if sector == :Residential
                if get(valid_combinations, (z, h), false)
                    rate_key = (Symbol(z), sector, Symbol(d), Symbol(t))
                    if haskey(sector_tou_rates, rate_key)
                        rate = sector_tou_rates[rate_key]
                        regulator.p(z, h, d, t, :) .= rate
                    else
                        @warn "Rate not found for Residential: z=$(z), h=$(h), d=$(d), t=$(t)"
                        regulator.p(z, h, d, t, :) .= 0.0 
                    end
                else
                    # Invalid combination - assign zero rate
                    regulator.p(z, h, d, t, :) .= 0.0
                end
            elseif sector == :Commercial || sector == :Industrial
                rate_key = (Symbol(z), sector, Symbol(d), Symbol(t))
                if haskey(sector_tou_rates, rate_key)
                    rate = sector_tou_rates[rate_key]
                    regulator.p(z, h, d, t, :) .= rate
                else
                    @warn "Rate not found for Commercial/Industrial: z=$(z), h=$(h), d=$(d), t=$(t)"
                    regulator.p(z, h, d, t, :) .= 0.0
                end
            else
                @warn "Unknown sector $(sector) for customer $(h)"
                regulator.p(z, h, d, t, :) .= 0.0
            end
        end      

        # Replace NaN values with 0.0
        replace!(regulator.p.values, NaN => 0.0)
    
    end

    # TODO: Call a function instead of using if-then
    if regulator_opts.net_metering_policy isa ExcessRetailRate
        regulator.p_ex = ParamArray(regulator.p)
    elseif regulator_opts.net_metering_policy isa ExcessMarginalCost
        fill!(regulator.p_ex, NaN)
        for z in model_data.index_z, h in model_data.index_h, d in model_data.index_d, t in model_data.index_t
            regulator.p_ex(z, h, d, t, :) .=
                utility.p_energy_cem_my(reg_year_index, z, d, t)
        end
    elseif regulator_opts.net_metering_policy isa ExcessZero
        fill!(regulator.p_ex, 0.0)
    end

    for z in model_data.index_z, h in model_data.index_h, d in model_data.index_d, t in model_data.index_t
        regulator.p_my(reg_year_index, z, h, d, t, :) .= regulator.p(z, h, d, t)
        regulator.p_ex_my(reg_year_index, z, h, d, t, :) .= regulator.p_ex(z, h, d, t)
    end

    # @info "Original retail price" p_before
    # @info "Original DER excess rate" p_ex_before
    # @info "New retail price" regulator.p
    # @info "New DER excess rate" regulator.p_ex

    regulator.current_year = reg_year_index

    return compute_difference_percentage_maximum_one_norm([
        (p_before.values, regulator.p.values),
    ])
end


# regulator's module with updated dimensions

function solve_agent_problem!(
    regulator::Regulator,
    regulator_opts::RegulatorOptions,
    model_data::HEMData,
    hem_opts::HEMOptions{WM},
    agent_store::AgentStore,
    w_iter,
    window_length,
    jump_model,
    export_file_path,
    update_results::Bool,
    output_intermediate_results::Bool
)

    for y in model_data.index_y_fix
        for z in model_data.index_z
            regulator.othercost(z, y, :) .= regulator.distribution_cost(z, y) + regulator.administration_cost(z, y) + regulator.transmission_cost(z, y) + regulator.interconnection_cost(z, y) + regulator.system_cost(z, y)
        end
    end

    delta_t = get_delta_t(model_data)

    customers = get_agent(CustomerGroup, agent_store)
    ipp = get_agent(IPPGroup, agent_store)
    utility = get_agent(Utility, agent_store)
    green_developer = get_agent(GreenDeveloper, agent_store)
    der_aggregator = get_agent(DERAggregator, agent_store)

    index_rps_existing = deepcopy(ipp.index_rps)
    push!(index_rps_existing.elements, Symbol("dera_pv"))

    # the year regulator is making a rate case
    reg_year, reg_year_index = get_reg_year(model_data)

    for h in model_data.index_h, z in model_data.index_z, d in model_data.index_d, t in model_data.index_t
        customers.d(h, z, d, t, :) .= customers.d_my(reg_year_index, h, z, d, t)
        # customers.DERGen(h, t, :) .= customers.DERGen_my(reg_year_index, h, t)
    end

    # since regulator problem is ahead of DERAggregator probelm, use previous year's aggregation results.
    reg_year_dera, reg_year_index_dera = get_prev_reg_year(model_data, w_iter)

    total_der_stor_capacity = make_keyed_array(model_data.index_z, model_data.index_h)
    # this total_der_pv_capacity is the approximate capacity of pv portion of pv+storage tech, not all dpv capacity
    total_der_pv_capacity = make_keyed_array(model_data.index_z, model_data.index_h)

    for z in model_data.index_z, h in model_data.index_h
        if w_iter >= 2
            total_der_stor_capacity(z, h, :) .=
                customers.x_DG_E_my(reg_year_index_dera, h, z, :BTMStorage) + sum(
                    customers.x_DG_new_my(Symbol(Int(y)), h, z, :BTMStorage) for
                    y in model_data.year(first(model_data.index_y_fix)):reg_year_dera
                )
        else
            total_der_stor_capacity(z, h, :) .= customers.x_DG_E_my(reg_year_index_dera, h, z, :BTMStorage)
        end
    
        # Safeguard against division by zero
        if customers.Opti_DG_E(z, h, :BTMStorage) == 0.0
            total_der_pv_capacity(z, h, :) .= 0.0
        else
            total_der_pv_capacity(z, h, :) .= (total_der_stor_capacity(z, h) / 
                                               customers.Opti_DG_E(z, h, :BTMStorage)) * 
                                              customers.Opti_DG_E(z, h, :BTMPV)
        end
    end
    
    net_demand_w_loss = make_keyed_array(model_data.index_z)
    for z in model_data.index_z
        net_demand_w_loss(z, :) .= 
            # demand
            # when it comes to sharing the revenue requirement (cost), use load including distribution loss
            # e.g. utility generation is 100 MW, 50 MW to serve load (including distribution loss),
            #      50 MW for export. It makes sense to allocate the same cost for internal load and export.
            sum(
                customers.gamma(z, h) * model_data.omega(d) * delta_t * customers.d(h, z, d, t) for
                h in model_data.index_h, d in model_data.index_d, t in model_data.index_t
            ) +
            # exogenous export/import
            sum(
                model_data.omega(d) * delta_t * ipp.eximport_my(reg_year_index, z, d, t) for
                d in model_data.index_d, t in model_data.index_t
            ) +
            # endogenous export/import (flow out of zone z)
            sum(
                model_data.omega(d) * delta_t * ipp.trans_topology(l, z) * ipp.flow_my(reg_year_index, l, d, t) for
                l in utility.index_l, d in model_data.index_d, t in model_data.index_t
            ) -
            # DG
            # when it comes to cost allocation, simply use total DER generation to offset total load;
            # this does not consider enery offset at the household level, which is only considered when 
            # calculating retail rates (e.g., DER excess compensation).
            sum(
                model_data.omega(d) * delta_t * (
                    customers.rho_DG(h, m, z, d, t) *
                    customers.x_DG_E_my(first(model_data.index_y), h, z, m) + sum(
                        customers.rho_DG(h, m, z, d, t) * customers.x_DG_new_my(Symbol(Int(y)), h, z, m) for
                        y in model_data.year(first(model_data.index_y_fix)):reg_year
                    )
                ) for h in model_data.index_h, m in customers.index_m, d in model_data.index_d, t in model_data.index_t
            ) * (1 + utility.loss_dist) + 
            # remove aggregated behind-the-meter storage/pv generation/consumption since they're front-of-the-meter now
            sum(
                model_data.omega(d) * delta_t * customers.rho_DG(h, :BTMStorage, z, d, t) * der_aggregator.aggregation_level(reg_year_index_dera, z) * total_der_stor_capacity(z, h) 
                for h in model_data.index_h, d in model_data.index_d, t in model_data.index_t
            ) * (1 + utility.loss_dist) + 
            sum(
                model_data.omega(d) * delta_t * customers.rho_DG(h, :BTMPV, z, d, t) * der_aggregator.aggregation_level(reg_year_index_dera, z) * total_der_pv_capacity(z, h) 
                for h in model_data.index_h, d in model_data.index_d, t in model_data.index_t
            ) * (1 + utility.loss_dist) -
            # green technology subscription
            sum(
                model_data.omega(d) * delta_t * utility.rho_C_my(j, z, d, t) * sum(green_developer.green_tech_buildout_my(Symbol(Int(y_symbol)), j, z, h) for y_symbol in
                model_data.year(first(model_data.index_y_fix)):reg_year)
                for j in model_data.index_j, h in model_data.index_h, d in model_data.index_d, t in model_data.index_t
            )
    end

    net_demand_w_loss_no_eximport = make_keyed_array(model_data.index_z)
    for z in model_data.index_z
        net_demand_w_loss_no_eximport(z, :) .= 
            # demand
            # when it comes to sharing the revenue requirement (cost), use load including distribution loss
            # e.g. utility generation is 100 MW, 50 MW to serve load (including distribution loss),
            #      50 MW for export. It makes sense to allocate the same cost for internal load and export.
            sum(
                customers.gamma(z, h) * model_data.omega(d) * delta_t * customers.d(h, z, d, t) for
                h in model_data.index_h, d in model_data.index_d, t in model_data.index_t
            ) -
            # DG
            # when it comes to cost allocation, simply use total DER generation to offset total load;
            # this does not consider enery offset at the household level, which is only considered when 
            # calculating retail rates (e.g., DER excess compensation).
            sum(
                model_data.omega(d) * delta_t * (
                    customers.rho_DG(h, m, z, d, t) *
                    customers.x_DG_E_my(first(model_data.index_y), h, z, m) + sum(
                        customers.rho_DG(h, m, z, d, t) * customers.x_DG_new_my(Symbol(Int(y)), h, z, m) for
                        y in model_data.year(first(model_data.index_y_fix)):reg_year
                    )
                ) for h in model_data.index_h, m in customers.index_m, d in model_data.index_d, t in model_data.index_t
            ) * (1 + utility.loss_dist) + 
            # remove aggregated behind-the-meter storage generation/consumption since they're front-of-the-meter now
            sum(
                model_data.omega(d) * delta_t * customers.rho_DG(h, :BTMStorage, z, d, t) * der_aggregator.aggregation_level(reg_year_index_dera, z) * total_der_stor_capacity(z, h) 
                for h in model_data.index_h, d in model_data.index_d, t in model_data.index_t
            ) * (1 + utility.loss_dist) + 
            sum(
                model_data.omega(d) * delta_t * customers.rho_DG(h, :BTMPV, z, d, t) * der_aggregator.aggregation_level(reg_year_index_dera, z) * total_der_pv_capacity(z, h) 
                for h in model_data.index_h, d in model_data.index_d, t in model_data.index_t
            ) * (1 + utility.loss_dist) -
            # green technology subscription
            sum(
                model_data.omega(d) * delta_t * utility.rho_C_my(j, z, d, t) * sum(green_developer.green_tech_buildout_my(Symbol(Int(y_symbol)), j, z, h) for y_symbol in
                model_data.year(first(model_data.index_y_fix)):reg_year)
                for j in model_data.index_j, h in model_data.index_h, d in model_data.index_d, t in model_data.index_t
            )
    end

    # In the presence of distribution loss, multiply load (including distribution loss) by (1 - loss factor),
    # DER generation above this value shall be compansated for DER excess credits
    # e.g. DER generation is 100 MW, load (without loss) is 95 MW, receive 5 MW excess credits
    # this formula is adapted for BTM PV+Storage only, with sum(customers.rho_DG(h, m, z, d, t) * customers.Opti_DG_E(z, h, m) for m in customers.index_m)
    # and sum(customers.rho_DG(h, m, z, d, t) * customers.Opti_DG_my(Symbol(Int(y)), z, h, m) for m in customers.index_m) indicating generation
    # from both BTM PV and BTM Storage, and customers.x_DG_E_my(first(model_data.index_y), h, z, :BTMPV) / customers.Opti_DG_E(z, h, :BTMPV) and 
    # customers.x_DG_new_my(Symbol(Int(y)), h, z, :BTMPV) / customers.Opti_DG_my(Symbol(Int(y)), z, h, :BTMPV) denoting how many households are there.
    # need to think more broadly about number of households when adopting multiple DERs.

    safe_div(numerator, denominator) = denominator == 0 ? 0 : numerator / denominator

    der_excess_cost_h = make_keyed_array(model_data.index_z, model_data.index_h)
    for z in model_data.index_z, h in model_data.index_h
        der_excess_cost_h(z, h, :) .= 
        # DER excess for PV-only customers
        sum(
            model_data.omega(d) * delta_t *
            regulator.p_ex(z, h, d, t) *
            (
<<<<<<< HEAD
                # First term with safe_div
                safe_div(
                    max(
                        0,
                        customers.rho_DG(h, :BTMPV, z, d, t) * customers.Opti_DG_E(z, h, :BTMPV) -
                        customers.d(h, z, d, t) * (1 - utility.loss_dist),
                    ) * customers.x_DG_E_my(first(model_data.index_y), h, z, :BTMPV),
                    customers.Opti_DG_E(z, h, :BTMPV)
                ) +
                # Sum over years with safe_div
                sum(
                    safe_div(
                        max(
                            0,
                            customers.rho_DG(h, :BTMPV, z, d, t) *
                            customers.Opti_DG_my(Symbol(Int(y)), z, h, :BTMPV) -
                            customers.d(h, z, d, t) * (1 - utility.loss_dist),
                        ) * customers.x_DG_new_my(Symbol(Int(y)), h, z, :BTMPV),
                        customers.Opti_DG_my(Symbol(Int(y)), z, h, :BTMPV)
                    ) for y in model_data.year(first(model_data.index_y_fix)):reg_year
                ) - 
                # Minus PV portion of PV-storage tech with safe_div
                safe_div(
                    max(
                        0,
                        customers.rho_DG(h, :BTMPV, z, d, t) * customers.Opti_DG_E(z, h, :BTMPV) -
                        customers.d(h, z, d, t) * (1 - utility.loss_dist),
                    ) * total_der_pv_capacity(z, h),
                    customers.Opti_DG_E(z, h, :BTMPV)
                )
=======
                max(
                    0,
                    customers.rho_DG(h, :BTMPV, z, d, t) * customers.Opti_DG_E(z, h, :BTMPV) -
                    customers.d(h, z, d, t) / (1 + utility.loss_dist),
                ) * customers.x_DG_E_my(first(model_data.index_y), h, z, :BTMPV) /
                customers.Opti_DG_E(z, h, :BTMPV) + sum(
                    max(
                        0,
                        customers.rho_DG(h, :BTMPV, z, d, t) *
                        customers.Opti_DG_my(Symbol(Int(y)), z, h, :BTMPV) -
                        customers.d(h, z, d, t) / (1 + utility.loss_dist),
                    ) * customers.x_DG_new_my(Symbol(Int(y)), h, z, :BTMPV) /
                    customers.Opti_DG_my(Symbol(Int(y)), z, h, :BTMPV) for
                    y in model_data.year(first(model_data.index_y_fix)):reg_year
                ) - 
                # minus pv portion of pv_storage tech
                max(
                    0,
                    customers.rho_DG(h, :BTMPV, z, d, t) * customers.Opti_DG_E(z, h, :BTMPV) -
                    customers.d(h, z, d, t) / (1 + utility.loss_dist),
                ) * total_der_pv_capacity(z, h) /
                customers.Opti_DG_E(z, h, :BTMPV)
>>>>>>> 7075444b
            )
            for d in model_data.index_d, t in model_data.index_t
        ) + 
        # DER excess for PV+Storage customers who did not participate in aggregation
        sum(
            model_data.omega(d) * delta_t *
            regulator.p_ex(z, h, d, t) *
            (
<<<<<<< HEAD
          
                safe_div(
                    max(
                        0,
                        sum(
                            customers.rho_DG(h, m, z, d, t) * customers.Opti_DG_E(z, h, m)
                            for m in customers.index_m
                        ) -
                        customers.d(h, z, d, t) * (1 - utility.loss_dist),
                    ) * customers.x_DG_E_my(first(model_data.index_y), h, z, :BTMStorage),
                    customers.Opti_DG_E(z, h, :BTMStorage)
                ) +
  
                sum(
                    safe_div(
                        max(
                            0,
                            sum(
                                customers.rho_DG(h, m, z, d, t) *
                                customers.Opti_DG_my(Symbol(Int(y)), z, h, m)
                                for m in customers.index_m
                            ) -
                            customers.d(h, z, d, t) * (1 - utility.loss_dist),
                        ) * customers.x_DG_new_my(Symbol(Int(y)), h, z, :BTMStorage),
                        customers.Opti_DG_my(Symbol(Int(y)), z, h, :BTMStorage)
                    ) for y in model_data.year(first(model_data.index_y_fix)):reg_year
=======
                max(
                    0,
                    sum(customers.rho_DG(h, m, z, d, t) * customers.Opti_DG_E(z, h, m) for m in customers.index_m) -
                    customers.d(h, z, d, t) / (1 + utility.loss_dist),
                ) * customers.x_DG_E_my(first(model_data.index_y), h, z, :BTMStorage) /
                customers.Opti_DG_E(z, h, :BTMStorage) + sum(
                    max(
                        0,
                        sum(customers.rho_DG(h, m, z, d, t) *
                        customers.Opti_DG_my(Symbol(Int(y)), z, h, m) for m in customers.index_m) -
                        customers.d(h, z, d, t) / (1 + utility.loss_dist),
                    ) * customers.x_DG_new_my(Symbol(Int(y)), h, z, :BTMStorage) /
                    customers.Opti_DG_my(Symbol(Int(y)), z, h, :BTMStorage) for
                    y in model_data.year(first(model_data.index_y_fix)):reg_year
>>>>>>> 7075444b
                )
            ) * (1 - der_aggregator.aggregation_level(reg_year_index_dera, z))
            for d in model_data.index_d, t in model_data.index_t
        )
    end


    net_demand_h_w_loss = make_keyed_array(model_data.index_z, model_data.index_h)
    for z in model_data.index_z, h in model_data.index_h
        # Demand
        net_demand_h_w_loss(z, h, :) .= sum(
                customers.gamma(z, h) * model_data.omega(d) * delta_t * customers.d(h, z, d, t) for
                d in model_data.index_d, t in model_data.index_t
            ) -
            # DG
            sum(
                model_data.omega(d) * delta_t * (
                    customers.rho_DG(h, m, z, d, t) *
                    customers.x_DG_E_my(first(model_data.index_y), h, z, m) + sum(
                        customers.rho_DG(h, m, z, d, t) * customers.x_DG_new_my(Symbol(Int(y)), h, z, m) for
                        y in model_data.year(first(model_data.index_y_fix)):reg_year
                    )
                ) for m in customers.index_m, d in model_data.index_d, t in model_data.index_t
            ) * (1 + utility.loss_dist) + 
            # remove aggregated behind-the-meter storage/pv generation/consumption since they're front-of-the-meter now
            sum(model_data.omega(d) * delta_t * customers.rho_DG(h, :BTMStorage, z, d, t) * der_aggregator.aggregation_level(reg_year_index_dera, z) * total_der_stor_capacity(z, h) for d in model_data.index_d, t in model_data.index_t) * (1 + utility.loss_dist) + 
            sum(model_data.omega(d) * delta_t * customers.rho_DG(h, :BTMPV, z, d, t) * der_aggregator.aggregation_level(reg_year_index_dera, z) * total_der_pv_capacity(z, h) for d in model_data.index_d, t in model_data.index_t) * (1 + utility.loss_dist) -
            # green technology subscription
            sum(
                model_data.omega(d) * delta_t * utility.rho_C_my(j, z, d, t) * sum(green_developer.green_tech_buildout_my(Symbol(Int(y_symbol)), j, z, h) for y_symbol in
                model_data.year(first(model_data.index_y_fix)):reg_year)
                for j in model_data.index_j, d in model_data.index_d, t in model_data.index_t
            )
    end

    net_demand_h_wo_loss = make_keyed_array(model_data.index_z, model_data.index_h)
    for z in model_data.index_z, h in model_data.index_h
        net_demand_h_wo_loss(z, h, :) .= 
            # Demand without loss
            sum(
<<<<<<< HEAD
                customers.gamma(z, h) * model_data.omega(d) * delta_t * customers.d(h, z, d, t) * (1 - utility.loss_dist)
                for d in model_data.index_d, t in model_data.index_t
=======
                customers.gamma(z, h) * model_data.omega(d) * delta_t * customers.d(h, z, d, t) / (1 + utility.loss_dist) for
                d in model_data.index_d, t in model_data.index_t
>>>>>>> 7075444b
            ) -
            # DG
            # Since this net demand is for rate calculation, we need to consider energy offset at the household level.
            # Behind-the-meter generation for PV-only customers
            sum(
                model_data.omega(d) * delta_t *
                (
<<<<<<< HEAD
                    # First term with safe division
                    safe_div(
                        min(
                            customers.rho_DG(h, :BTMPV, z, d, t) * customers.Opti_DG_E(z, h, :BTMPV),
                            customers.d(h, z, d, t) * (1 - utility.loss_dist),
                        ) * customers.x_DG_E_my(first(model_data.index_y), h, z, :BTMPV),
                        customers.Opti_DG_E(z, h, :BTMPV)
                    ) +
                    # Sum over years with safe division
                    sum(
                        safe_div(
                            min(
                                customers.rho_DG(h, :BTMPV, z, d, t) * customers.Opti_DG_my(Symbol(Int(y)), z, h, :BTMPV),
                                customers.d(h, z, d, t) * (1 - utility.loss_dist)
                            ) * customers.x_DG_new_my(Symbol(Int(y)), h, z, :BTMPV),
                            customers.Opti_DG_my(Symbol(Int(y)), z, h, :BTMPV)
                        ) for y in model_data.year(first(model_data.index_y_fix)):reg_year
                    ) -
                    # Minus PV portion of PV-storage tech with safe division
                    safe_div(
                        min(
                            customers.rho_DG(h, :BTMPV, z, d, t) * customers.Opti_DG_E(z, h, :BTMPV),
                            customers.d(h, z, d, t) * (1 - utility.loss_dist)
                        ) * total_der_pv_capacity(z, h),
                        customers.Opti_DG_E(z, h, :BTMPV)
                    )
=======
                    min(
                        customers.rho_DG(h, :BTMPV, z, d, t) * customers.Opti_DG_E(z, h, :BTMPV),
                        customers.d(h, z, d, t) / (1 + utility.loss_dist),
                    ) * customers.x_DG_E_my(first(model_data.index_y), h, z, :BTMPV) /
                    customers.Opti_DG_E(z, h, :BTMPV) + sum(
                        min(
                            customers.rho_DG(h, :BTMPV, z, d, t) *
                            customers.Opti_DG_my(Symbol(Int(y)), z, h, :BTMPV),
                            customers.d(h, z, d, t) / (1 + utility.loss_dist)
                        ) * customers.x_DG_new_my(Symbol(Int(y)), h, z, :BTMPV) /
                        customers.Opti_DG_my(Symbol(Int(y)), z, h, :BTMPV) for
                        y in model_data.year(first(model_data.index_y_fix)):reg_year
                    ) - 
                    # minus pv portion of pv_storage tech
                    min(
                        customers.rho_DG(h, :BTMPV, z, d, t) * customers.Opti_DG_E(z, h, :BTMPV),
                        customers.d(h, z, d, t) / (1 + utility.loss_dist)
                    ) * total_der_pv_capacity(z, h) /
                    customers.Opti_DG_E(z, h, :BTMPV)
>>>>>>> 7075444b
                )
                for d in model_data.index_d, t in model_data.index_t
            ) -
            # Behind-the-meter generation for PV+Storage customers who did not participate in aggregation
            sum(
                model_data.omega(d) * delta_t *
                (
<<<<<<< HEAD
                    # First term with safe division
                    safe_div(
                        min(
                            sum(
                                customers.rho_DG(h, m, z, d, t) * customers.Opti_DG_E(z, h, m)
                                for m in customers.index_m
                            ),
                            customers.d(h, z, d, t) * (1 - utility.loss_dist)
                        ) * customers.x_DG_E_my(first(model_data.index_y), h, z, :BTMStorage),
                        customers.Opti_DG_E(z, h, :BTMStorage)
                    ) +
                    # Sum over years with safe division
                    sum(
                        safe_div(
                            min(
                                sum(
                                    customers.rho_DG(h, m, z, d, t) * customers.Opti_DG_my(Symbol(Int(y)), z, h, m)
                                    for m in customers.index_m
                                ),
                                customers.d(h, z, d, t) * (1 - utility.loss_dist)
                            ) * customers.x_DG_new_my(Symbol(Int(y)), h, z, :BTMStorage),
                            customers.Opti_DG_my(Symbol(Int(y)), z, h, :BTMStorage)
                        ) for y in model_data.year(first(model_data.index_y_fix)):reg_year
                    )
                ) * (1 - der_aggregator.aggregation_level(reg_year_index_dera, z))
                for d in model_data.index_d, t in model_data.index_t
            ) -
            # Green technology subscription
=======
                    min(
                        sum(customers.rho_DG(h, m, z, d, t) * customers.Opti_DG_E(z, h, m) for m in customers.index_m),
                        customers.d(h, z, d, t) / (1 + utility.loss_dist)
                    ) * customers.x_DG_E_my(first(model_data.index_y), h, z, :BTMStorage) /
                    customers.Opti_DG_E(z, h, :BTMStorage) + sum(
                        min(
                            sum(customers.rho_DG(h, m, z, d, t) *
                            customers.Opti_DG_my(Symbol(Int(y)), z, h, m) for m in customers.index_m),
                            customers.d(h, z, d, t) / (1 + utility.loss_dist)
                        ) * customers.x_DG_new_my(Symbol(Int(y)), h, z, :BTMStorage) /
                        customers.Opti_DG_my(Symbol(Int(y)), z, h, :BTMStorage) for
                        y in model_data.year(first(model_data.index_y_fix)):reg_year
                    )
                ) * (1 - der_aggregator.aggregation_level(reg_year_index_dera, z))
                for d in model_data.index_d, t in model_data.index_t
            ) - 
            # green technology subscription
>>>>>>> 7075444b
            sum(
                model_data.omega(d) * delta_t * utility.rho_C_my(j, z, d, t) *
                sum(
                    green_developer.green_tech_buildout_my(Symbol(Int(y_symbol)), j, z, h)
                    for y_symbol in model_data.year(first(model_data.index_y_fix)):reg_year
                )
                for j in model_data.index_j, d in model_data.index_d, t in model_data.index_t
            )
    end

    net_demand_wo_green_tech_h_wo_loss = make_keyed_array(model_data.index_z, model_data.index_h)
    for z in model_data.index_z, h in model_data.index_h
        net_demand_wo_green_tech_h_wo_loss(z, h, :) .= 
            # Demand with loss
            sum(
<<<<<<< HEAD
                customers.gamma(z, h) * model_data.omega(d) * delta_t * customers.d(h, z, d, t) * (1 - utility.loss_dist)
                for d in model_data.index_d, t in model_data.index_t
=======
                customers.gamma(z, h) * model_data.omega(d) * delta_t * customers.d(h, z, d, t) / (1 + utility.loss_dist) for
                d in model_data.index_d, t in model_data.index_t
>>>>>>> 7075444b
            ) -
            # DG
            # Since this net demand is for rate calculation, we need to consider energy offset at the household level.
            # Behind-the-meter generation for PV-only customers
            sum(
                model_data.omega(d) * delta_t *
                (
<<<<<<< HEAD
                    # First term with safe division
                    safe_div(
                        min(
                            customers.rho_DG(h, :BTMPV, z, d, t) * customers.Opti_DG_E(z, h, :BTMPV),
                            customers.d(h, z, d, t) * (1 - utility.loss_dist),
                        ) * customers.x_DG_E_my(first(model_data.index_y), h, z, :BTMPV),
                        customers.Opti_DG_E(z, h, :BTMPV)
                    ) +
                    # Sum over years with safe division
                    sum(
                        safe_div(
                            min(
                                customers.rho_DG(h, :BTMPV, z, d, t) *
                                customers.Opti_DG_my(Symbol(Int(y)), z, h, :BTMPV),
                                customers.d(h, z, d, t) * (1 - utility.loss_dist)
                            ) * customers.x_DG_new_my(Symbol(Int(y)), h, z, :BTMPV),
                            customers.Opti_DG_my(Symbol(Int(y)), z, h, :BTMPV)
                        )
                        for y in model_data.year(first(model_data.index_y_fix)):reg_year
                    ) -
                    # Minus PV portion of PV-storage tech with safe division
                    safe_div(
                        min(
                            customers.rho_DG(h, :BTMPV, z, d, t) * customers.Opti_DG_E(z, h, :BTMPV),
                            customers.d(h, z, d, t) * (1 - utility.loss_dist)
                        ) * total_der_pv_capacity(z, h),
                        customers.Opti_DG_E(z, h, :BTMPV)
                    )
=======
                    min(
                        customers.rho_DG(h, :BTMPV, z, d, t) * customers.Opti_DG_E(z, h, :BTMPV),
                        customers.d(h, z, d, t) / (1 + utility.loss_dist),
                    ) * customers.x_DG_E_my(first(model_data.index_y), h, z, :BTMPV) /
                    customers.Opti_DG_E(z, h, :BTMPV) + sum(
                        min(
                            customers.rho_DG(h, :BTMPV, z, d, t) *
                            customers.Opti_DG_my(Symbol(Int(y)), z, h, :BTMPV),
                            customers.d(h, z, d, t) / (1 + utility.loss_dist)
                        ) * customers.x_DG_new_my(Symbol(Int(y)), h, z, :BTMPV) /
                        customers.Opti_DG_my(Symbol(Int(y)), z, h, :BTMPV) for
                        y in model_data.year(first(model_data.index_y_fix)):reg_year
                    ) - 
                    # minus pv portion of pv_storage tech
                    min(
                        customers.rho_DG(h, :BTMPV, z, d, t) * customers.Opti_DG_E(z, h, :BTMPV),
                        customers.d(h, z, d, t) / (1 + utility.loss_dist)
                    ) * total_der_pv_capacity(z, h) /
                    customers.Opti_DG_E(z, h, :BTMPV)
>>>>>>> 7075444b
                )
                for d in model_data.index_d, t in model_data.index_t
            ) -
            # Behind-the-meter generation for PV+Storage customers who did not participate in aggregation
            sum(
                model_data.omega(d) * delta_t *
                (
<<<<<<< HEAD
                    # First term with safe division
                    safe_div(
                        min(
                            sum(
                                customers.rho_DG(h, m, z, d, t) * customers.Opti_DG_E(z, h, m)
                                for m in customers.index_m
                            ),
                            customers.d(h, z, d, t) * (1 - utility.loss_dist)
                        ) * customers.x_DG_E_my(first(model_data.index_y), h, z, :BTMStorage),
                        customers.Opti_DG_E(z, h, :BTMStorage)
                    ) +
                    # Sum over years with safe division
                    sum(
                        safe_div(
                            min(
                                sum(
                                    customers.rho_DG(h, m, z, d, t) *
                                    customers.Opti_DG_my(Symbol(Int(y)), z, h, m)
                                    for m in customers.index_m
                                ),
                                customers.d(h, z, d, t) * (1 - utility.loss_dist)
                            ) * customers.x_DG_new_my(Symbol(Int(y)), h, z, :BTMStorage),
                            customers.Opti_DG_my(Symbol(Int(y)), z, h, :BTMStorage)
                        )
                        for y in model_data.year(first(model_data.index_y_fix)):reg_year
=======
                    min(
                        sum(customers.rho_DG(h, m, z, d, t) * customers.Opti_DG_E(z, h, m) for m in customers.index_m),
                        customers.d(h, z, d, t) / (1 + utility.loss_dist)
                    ) * customers.x_DG_E_my(first(model_data.index_y), h, z, :BTMStorage) /
                    customers.Opti_DG_E(z, h, :BTMStorage) + sum(
                        min(
                            sum(customers.rho_DG(h, m, z, d, t) *
                            customers.Opti_DG_my(Symbol(Int(y)), z, h, m) for m in customers.index_m),
                            customers.d(h, z, d, t) / (1 + utility.loss_dist)
                        ) * customers.x_DG_new_my(Symbol(Int(y)), h, z, :BTMStorage) /
                        customers.Opti_DG_my(Symbol(Int(y)), z, h, :BTMStorage) for
                        y in model_data.year(first(model_data.index_y_fix)):reg_year
>>>>>>> 7075444b
                    )
                ) * (1 - der_aggregator.aggregation_level(reg_year_index_dera, z))
                for d in model_data.index_d, t in model_data.index_t
            )
    end

    net_demand_t_w_loss = make_keyed_array(model_data.index_z, regulator.index_rate_tou)
    for z in model_data.index_z, tou in regulator.index_rate_tou
        net_demand_t_w_loss_temp = 0.0
        for i in 1:size(regulator.tou_rate_structure[(regulator.tou_rate_structure.index_rate_tou.==String(tou)), :])[1]
            d = Symbol(regulator.tou_rate_structure[(regulator.tou_rate_structure.index_rate_tou.==String(tou)), :index_d][i])
            t = Symbol(regulator.tou_rate_structure[(regulator.tou_rate_structure.index_rate_tou.==String(tou)), :index_t][i])
            net_demand_t_w_loss_temp = net_demand_t_w_loss_temp + 
                # demand
                # when it comes to sharing the revenue requirement (cost), use load including distribution loss
                # e.g. utility generation is 100 MW, 50 MW to serve load (including distribution loss),
                #      50 MW for export. It makes sense to allocate the same cost for internal load and export.
                sum(
                    customers.gamma(z, h) * model_data.omega(d) * delta_t * customers.d(h, z, d, t) for
                    h in model_data.index_h
                ) +
                # exogenous export/import
                sum(
                    model_data.omega(d) * delta_t * ipp.eximport_my(reg_year_index, z, d, t)
                ) +
                # endogenous export/import (flow out of zone z)
                sum(
                    model_data.omega(d) * delta_t * ipp.trans_topology(l, z) * ipp.flow_my(reg_year_index, l, d, t) for
                    l in utility.index_l
                ) -
                # DG
                # when it comes to cost allocation, simply use total DER generation to offset total load;
                # this does not consider enery offset at the household level, which is only considered when 
                # calculating retail rates (e.g., DER excess compensation).
                sum(
                    model_data.omega(d) * delta_t * (
                        customers.rho_DG(h, m, z, d, t) *
                        customers.x_DG_E_my(first(model_data.index_y), h, z, m) + sum(
                            customers.rho_DG(h, m, z, d, t) * customers.x_DG_new_my(Symbol(Int(y)), h, z, m) for
                            y in model_data.year(first(model_data.index_y_fix)):reg_year
                        )
                    ) for h in model_data.index_h, m in customers.index_m
                ) * (1 + utility.loss_dist) +
                # remove aggregated behind-the-meter storage/pv generation/consumption since they're front-of-the-meter now
                sum(
                    model_data.omega(d) * delta_t * customers.rho_DG(h, :BTMStorage, z, d, t) * der_aggregator.aggregation_level(reg_year_index_dera, z) * total_der_stor_capacity(z, h) 
                    for h in model_data.index_h
                ) * (1 + utility.loss_dist) + 
                sum(
                    model_data.omega(d) * delta_t * customers.rho_DG(h, :BTMPV, z, d, t) * der_aggregator.aggregation_level(reg_year_index_dera, z) * total_der_pv_capacity(z, h) 
                    for h in model_data.index_h
                ) * (1 + utility.loss_dist) -
                # green technology subscription
                sum(
                    model_data.omega(d) * delta_t * utility.rho_C_my(j, z, d, t) * sum(green_developer.green_tech_buildout_my(Symbol(Int(y_symbol)), j, z, h) for y_symbol in
                    model_data.year(first(model_data.index_y_fix)):reg_year)
                    for j in model_data.index_j, h in model_data.index_h
                )
        end
        net_demand_t_w_loss(z, tou, :) .= net_demand_t_w_loss_temp
    end

    net_demand_t_w_loss_no_eximport = make_keyed_array(model_data.index_z, regulator.index_rate_tou)
    for z in model_data.index_z, tou in regulator.index_rate_tou
        net_demand_t_w_loss_no_eximport_temp = 0.0
        for i in 1:size(regulator.tou_rate_structure[(regulator.tou_rate_structure.index_rate_tou.==String(tou)), :])[1]
            d = Symbol(regulator.tou_rate_structure[(regulator.tou_rate_structure.index_rate_tou.==String(tou)), :index_d][i])
            t = Symbol(regulator.tou_rate_structure[(regulator.tou_rate_structure.index_rate_tou.==String(tou)), :index_t][i])
            net_demand_t_w_loss_no_eximport_temp = net_demand_t_w_loss_no_eximport_temp + 
                # demand
                # when it comes to sharing the revenue requirement (cost), use load including distribution loss
                # e.g. utility generation is 100 MW, 50 MW to serve load (including distribution loss),
                #      50 MW for export. It makes sense to allocate the same cost for internal load and export.
                sum(
                    customers.gamma(z, h) * model_data.omega(d) * delta_t * customers.d(h, z, d, t) for
                    h in model_data.index_h
                ) -
                # DG
                # when it comes to cost allocation, simply use total DER generation to offset total load;
                # this does not consider enery offset at the household level, which is only considered when 
                # calculating retail rates (e.g., DER excess compensation).
                sum(
                    model_data.omega(d) * delta_t * (
                        customers.rho_DG(h, m, z, d, t) *
                        customers.x_DG_E_my(first(model_data.index_y), h, z, m) + sum(
                            customers.rho_DG(h, m, z, d, t) * customers.x_DG_new_my(Symbol(Int(y)), h, z, m) for
                            y in model_data.year(first(model_data.index_y_fix)):reg_year
                        )
                    ) for h in model_data.index_h, m in customers.index_m
                ) * (1 + utility.loss_dist) + 
                # remove aggregated behind-the-meter storage/pv generation/consumption since they're front-of-the-meter now
                sum(
                    model_data.omega(d) * delta_t * customers.rho_DG(h, :BTMStorage, z, d, t) * der_aggregator.aggregation_level(reg_year_index_dera, z) * total_der_stor_capacity(z, h) 
                    for h in model_data.index_h
                ) * (1 + utility.loss_dist) + 
                sum(
                    model_data.omega(d) * delta_t * customers.rho_DG(h, :BTMPV, z, d, t) * der_aggregator.aggregation_level(reg_year_index_dera, z) * total_der_pv_capacity(z, h) 
                    for h in model_data.index_h
                ) * (1 + utility.loss_dist) -
                # green technology subscription
                sum(
                    model_data.omega(d) * delta_t * utility.rho_C_my(j, z, d, t) * sum(green_developer.green_tech_buildout_my(Symbol(Int(y_symbol)), j, z, h) for y_symbol in
                    model_data.year(first(model_data.index_y_fix)):reg_year)
                    for j in model_data.index_j, h in model_data.index_h
                )
        end
        net_demand_t_w_loss_no_eximport(z, tou, :) .= net_demand_t_w_loss_no_eximport_temp
    end

    exo_eximport_demand_t = make_keyed_array(model_data.index_z, regulator.index_rate_tou)
    for z in model_data.index_z, tou in regulator.index_rate_tou
        exo_eximport_demand_t_temp = 0.0
        for i in 1:size(regulator.tou_rate_structure[(regulator.tou_rate_structure.index_rate_tou.==String(tou)), :])[1]
            d = Symbol(regulator.tou_rate_structure[(regulator.tou_rate_structure.index_rate_tou.==String(tou)), :index_d][i])
            t = Symbol(regulator.tou_rate_structure[(regulator.tou_rate_structure.index_rate_tou.==String(tou)), :index_t][i])
            exo_eximport_demand_t_temp = exo_eximport_demand_t_temp + 
                # exogenous export/import
                sum(
                    model_data.omega(d) * delta_t * ipp.eximport_my(reg_year_index, z, d, t)
                )
        end
        exo_eximport_demand_t(z, tou, :) .= exo_eximport_demand_t_temp
    end

    edo_eximport_demand_t = make_keyed_array(model_data.index_z, utility.index_l, regulator.index_rate_tou)
    for z in model_data.index_z, l in utility.index_l, tou in regulator.index_rate_tou
        edo_eximport_demand_t_temp = 0.0
        for i in 1:size(regulator.tou_rate_structure[(regulator.tou_rate_structure.index_rate_tou.==String(tou)), :])[1]
            d = Symbol(regulator.tou_rate_structure[(regulator.tou_rate_structure.index_rate_tou.==String(tou)), :index_d][i])
            t = Symbol(regulator.tou_rate_structure[(regulator.tou_rate_structure.index_rate_tou.==String(tou)), :index_t][i])
            edo_eximport_demand_t_temp = edo_eximport_demand_t_temp + 
                # endogenous export/import (flow out of zone z)
                sum(
                    model_data.omega(d) * delta_t * ipp.trans_topology(l, z) * ipp.flow_my(reg_year_index, l, d, t)
                )
        end
        edo_eximport_demand_t(z, l, tou, :) .= edo_eximport_demand_t_temp
    end

    der_excess_cost_h_t = make_keyed_array(model_data.index_z, model_data.index_h, regulator.index_rate_tou)
    for z in model_data.index_z, h in model_data.index_h, tou in regulator.index_rate_tou
        der_excess_cost_h_t_temp = 0.0
<<<<<<< HEAD
        # Filter the mapping indices for the current TOU period
        mapping_indices = findall(regulator.rep_day_time_tou_mapping.index_rate_tou .== String(tou))
        for i in mapping_indices
            d = Symbol(regulator.rep_day_time_tou_mapping[!, :index_d][i])
            t = Symbol(regulator.rep_day_time_tou_mapping[!, :index_t][i])
            der_excess_cost_h_t_temp += 
            # DER excess for PV-only customers
            model_data.omega(d) * delta_t *
            regulator.p_ex(z, h, d, t) *
            (
                # First term with safe division
                safe_div(
                    max(
                        0,
                        customers.rho_DG(h, :BTMPV, z, d, t) * customers.Opti_DG_E(z, h, :BTMPV) -
                        customers.d(h, z, d, t) * (1 - utility.loss_dist),
                    ) * customers.x_DG_E_my(first(model_data.index_y), h, z, :BTMPV),
                    customers.Opti_DG_E(z, h, :BTMPV)
                ) +
                # Sum over years with safe division
                sum(
                    safe_div(
                        max(
                            0,
                            customers.rho_DG(h, :BTMPV, z, d, t) *
                            customers.Opti_DG_my(Symbol(Int(y)), z, h, :BTMPV) -
                            customers.d(h, z, d, t) * (1 - utility.loss_dist),
                        ) * customers.x_DG_new_my(Symbol(Int(y)), h, z, :BTMPV),
                        customers.Opti_DG_my(Symbol(Int(y)), z, h, :BTMPV)
                    ) for y in model_data.year(first(model_data.index_y_fix)):reg_year
                ) - 
                # Minus PV portion of PV-storage tech with safe division
                safe_div(
                    max(
                        0,
                        customers.rho_DG(h, :BTMPV, z, d, t) * customers.Opti_DG_E(z, h, :BTMPV) -
                        customers.d(h, z, d, t) * (1 - utility.loss_dist),
                    ) * total_der_pv_capacity(z, h),
                    customers.Opti_DG_E(z, h, :BTMPV)
                )
=======
        for i in 1:size(regulator.tou_rate_structure[(regulator.tou_rate_structure.index_rate_tou.==String(tou)), :])[1]
            d = Symbol(regulator.tou_rate_structure[(regulator.tou_rate_structure.index_rate_tou.==String(tou)), :index_d][i])
            t = Symbol(regulator.tou_rate_structure[(regulator.tou_rate_structure.index_rate_tou.==String(tou)), :index_t][i])
            der_excess_cost_h_t_temp = der_excess_cost_h_t_temp + 
            # der excess for pv-only customers
            model_data.omega(d) * delta_t *
            regulator.p_ex(z, h, d, t) *
            (
                max(
                    0,
                    customers.rho_DG(h, :BTMPV, z, d, t) * customers.Opti_DG_E(z, h, :BTMPV) -
                    customers.d(h, z, d, t) / (1 + utility.loss_dist),
                ) * customers.x_DG_E_my(first(model_data.index_y), h, z, :BTMPV) /
                customers.Opti_DG_E(z, h, :BTMPV) + sum(
                    max(
                        0,
                        customers.rho_DG(h, :BTMPV, z, d, t) *
                        customers.Opti_DG_my(Symbol(Int(y)), z, h, :BTMPV) -
                        customers.d(h, z, d, t) / (1 + utility.loss_dist),
                    ) * customers.x_DG_new_my(Symbol(Int(y)), h, z, :BTMPV) /
                    customers.Opti_DG_my(Symbol(Int(y)), z, h, :BTMPV) for
                    y in model_data.year(first(model_data.index_y_fix)):reg_year
                ) - 
                # minus pv portion of pv_storage tech
                max(
                    0,
                    customers.rho_DG(h, :BTMPV, z, d, t) * customers.Opti_DG_E(z, h, :BTMPV) -
                    customers.d(h, z, d, t) / (1 + utility.loss_dist),
                ) * total_der_pv_capacity(z, h) /
                customers.Opti_DG_E(z, h, :BTMPV)
>>>>>>> 7075444b
            ) + 
            # DER excess for PV+Storage customers who did not participate in aggregation
            model_data.omega(d) * delta_t *
            regulator.p_ex(z, h, d, t) *
            (
<<<<<<< HEAD
                # First term with safe division
                safe_div(
                    max(
                        0,
                        sum(customers.rho_DG(h, m, z, d, t) * customers.Opti_DG_E(z, h, m) for m in customers.index_m) -
                        customers.d(h, z, d, t) * (1 - utility.loss_dist),
                    ) * customers.x_DG_E_my(first(model_data.index_y), h, z, :BTMStorage),
                    customers.Opti_DG_E(z, h, :BTMStorage)
                ) +
                # Sum over years with safe division
                sum(
                    safe_div(
                        max(
                            0,
                            sum(
                                customers.rho_DG(h, m, z, d, t) *
                                customers.Opti_DG_my(Symbol(Int(y)), z, h, m)
                                for m in customers.index_m
                            ) -
                            customers.d(h, z, d, t) * (1 - utility.loss_dist),
                        ) * customers.x_DG_new_my(Symbol(Int(y)), h, z, :BTMStorage),
                        customers.Opti_DG_my(Symbol(Int(y)), z, h, :BTMStorage)
                    ) for y in model_data.year(first(model_data.index_y_fix)):reg_year
=======
                max(
                    0,
                    sum(customers.rho_DG(h, m, z, d, t) * customers.Opti_DG_E(z, h, m) for m in customers.index_m) -
                    customers.d(h, z, d, t) / (1 + utility.loss_dist),
                ) * customers.x_DG_E_my(first(model_data.index_y), h, z, :BTMStorage) /
                customers.Opti_DG_E(z, h, :BTMStorage) + sum(
                    max(
                        0,
                        sum(customers.rho_DG(h, m, z, d, t) *
                        customers.Opti_DG_my(Symbol(Int(y)), z, h, m) for m in customers.index_m) -
                        customers.d(h, z, d, t) / (1 + utility.loss_dist),
                    ) * customers.x_DG_new_my(Symbol(Int(y)), h, z, :BTMStorage) /
                    customers.Opti_DG_my(Symbol(Int(y)), z, h, :BTMStorage) for
                    y in model_data.year(first(model_data.index_y_fix)):reg_year
>>>>>>> 7075444b
                )
            ) * (1 - der_aggregator.aggregation_level(reg_year_index_dera, z))
            # der_excess_cost_h_t_temp = der_excess_cost_h_t_temp + 
            #     model_data.omega(d) * delta_t *
            #     regulator.p_ex(z, h, d, t) *
            #     (
            #         max(
            #             0,
            #             sum(customers.rho_DG(h, m, z, d, t) * customers.Opti_DG_E(z, h, m) for m in customers.index_m) -
            #             customers.d(h, z, d, t) * (1 - utility.loss_dist),
            #         ) * customers.x_DG_E_my(first(model_data.index_y), h, z, :BTMPV) /
            #         customers.Opti_DG_E(z, h, :BTMPV) + sum(
            #             max(
            #                 0,
            #                 sum(customers.rho_DG(h, m, z, d, t) *
            #                 customers.Opti_DG_my(Symbol(Int(y)), z, h, m) for m in customers.index_m) -
            #                 customers.d(h, z, d, t) * (1 - utility.loss_dist),
            #             ) * customers.x_DG_new_my(Symbol(Int(y)), h, z, :BTMPV) /
            #             customers.Opti_DG_my(Symbol(Int(y)), z, h, :BTMPV) for
            #             y in model_data.year(first(model_data.index_y_fix)):reg_year
            #         )
            #     )
        end
        der_excess_cost_h_t(z, h, tou, :) .= der_excess_cost_h_t_temp
    end

    net_demand_h_t_w_loss = make_keyed_array(model_data.index_z, model_data.index_h, regulator.index_rate_tou)
    for z in model_data.index_z, h in model_data.index_h, tou in regulator.index_rate_tou
        net_demand_h_t_w_loss_temp = 0.0
        for i in 1:size(regulator.tou_rate_structure[(regulator.tou_rate_structure.index_rate_tou.==String(tou)), :])[1]
            d = Symbol(regulator.tou_rate_structure[(regulator.tou_rate_structure.index_rate_tou.==String(tou)), :index_d][i])
            t = Symbol(regulator.tou_rate_structure[(regulator.tou_rate_structure.index_rate_tou.==String(tou)), :index_t][i])
            net_demand_h_t_w_loss_temp = net_demand_h_t_w_loss_temp +
                sum(
                    customers.gamma(z, h) * model_data.omega(d) * delta_t * customers.d(h, z, d, t)
                ) -
                # DG
                sum(
                    model_data.omega(d) * delta_t * (
                        customers.rho_DG(h, m, z, d, t) *
                        customers.x_DG_E_my(first(model_data.index_y), h, z, m) + sum(
                            customers.rho_DG(h, m, z, d, t) * customers.x_DG_new_my(Symbol(Int(y)), h, z, m) for
                            y in model_data.year(first(model_data.index_y_fix)):reg_year
                        )
                    ) for m in customers.index_m
                ) * (1 + utility.loss_dist) +
                # remove aggregated behind-the-meter storage/pv generation/consumption since they're front-of-the-meter now
                model_data.omega(d) * delta_t * customers.rho_DG(h, :BTMStorage, z, d, t) * der_aggregator.aggregation_level(reg_year_index_dera, z) * total_der_stor_capacity(z, h) * (1 + utility.loss_dist) + 
                model_data.omega(d) * delta_t * customers.rho_DG(h, :BTMPV, z, d, t) * der_aggregator.aggregation_level(reg_year_index_dera, z) * total_der_pv_capacity(z, h) * (1 + utility.loss_dist) -
                # green technology subscription
                sum(
                    model_data.omega(d) * delta_t * utility.rho_C_my(j, z, d, t) * sum(green_developer.green_tech_buildout_my(Symbol(Int(y_symbol)), j, z, h) for y_symbol in
                    model_data.year(first(model_data.index_y_fix)):reg_year)
                    for j in model_data.index_j
                )
        end
        net_demand_h_t_w_loss(z, h, tou, :) .= net_demand_h_t_w_loss_temp
    end
   
    net_demand_h_t_wo_loss = make_keyed_array(model_data.index_z, model_data.index_h, regulator.index_rate_tou)
    for z in model_data.index_z, h in model_data.index_h, tou in regulator.index_rate_tou
        net_demand_h_t_wo_loss_temp = 0.0
<<<<<<< HEAD
        # Filter the mapping indices for the current TOU period
        mapping_indices = findall(regulator.rep_day_time_tou_mapping.index_rate_tou .== String(tou))
        for i in mapping_indices
            d = Symbol(regulator.rep_day_time_tou_mapping[!, :index_d][i])
            t = Symbol(regulator.rep_day_time_tou_mapping[!, :index_t][i])
            net_demand_h_t_wo_loss_temp +=
                # Demand without loss
                customers.gamma(z, h) * model_data.omega(d) * delta_t * customers.d(h, z, d, t) * (1 - utility.loss_dist) -
=======
        for i in 1:size(regulator.tou_rate_structure[(regulator.tou_rate_structure.index_rate_tou.==String(tou)), :])[1]
            d = Symbol(regulator.tou_rate_structure[(regulator.tou_rate_structure.index_rate_tou.==String(tou)), :index_d][i])
            t = Symbol(regulator.tou_rate_structure[(regulator.tou_rate_structure.index_rate_tou.==String(tou)), :index_t][i])
            net_demand_h_t_wo_loss_temp = net_demand_h_t_wo_loss_temp +
                # Demand without loss
                sum(
                    customers.gamma(z, h) * model_data.omega(d) * delta_t * customers.d(h, z, d, t) / (1 + utility.loss_dist)
                ) -
>>>>>>> 7075444b
                # DG
                # Since this net demand is for rate calculation, we need to consider energy offset at the household level.
                # For example, two households with 100 MW load each (without loss). If one has DER generating 
                # 120 MW of energy, they do not need to pay for energy, but the other still has to pay 
                # 100 MW instead of 80 MW.
    
                # Behind-the-meter generation for PV-only customers
                model_data.omega(d) * delta_t *
                (
<<<<<<< HEAD
                    # First term with safe division
                    safe_div(
                        min(
                            customers.rho_DG(h, :BTMPV, z, d, t) * customers.Opti_DG_E(z, h, :BTMPV),
                            customers.d(h, z, d, t) * (1 - utility.loss_dist)
                        ) * customers.x_DG_E_my(first(model_data.index_y), h, z, :BTMPV),
                        customers.Opti_DG_E(z, h, :BTMPV)
                    ) +
                    # Sum over years with safe division
                    sum(
                        safe_div(
                            min(
                                customers.rho_DG(h, :BTMPV, z, d, t) *
                                customers.Opti_DG_my(Symbol(Int(y)), z, h, :BTMPV),
                                customers.d(h, z, d, t) * (1 - utility.loss_dist)
                            ) * customers.x_DG_new_my(Symbol(Int(y)), h, z, :BTMPV),
                            customers.Opti_DG_my(Symbol(Int(y)), z, h, :BTMPV)
                        ) for y in model_data.year(first(model_data.index_y_fix)):reg_year
                    ) -
                    # Minus PV portion of PV-storage tech with safe division
                    safe_div(
                        min(
                            customers.rho_DG(h, :BTMPV, z, d, t) * customers.Opti_DG_E(z, h, :BTMPV),
                            customers.d(h, z, d, t) * (1 - utility.loss_dist)
                        ) * total_der_pv_capacity(z, h),
                        customers.Opti_DG_E(z, h, :BTMPV)
                    )
                ) -
                # Behind-the-meter generation for PV+Storage customers who did not participate in aggregation
                model_data.omega(d) * delta_t *
                (
                    # First term with safe division
                    safe_div(
                        min(
                            sum(
                                customers.rho_DG(h, m, z, d, t) * customers.Opti_DG_E(z, h, m)
                                for m in customers.index_m
                            ),
                            customers.d(h, z, d, t) * (1 - utility.loss_dist)
                        ) * customers.x_DG_E_my(first(model_data.index_y), h, z, :BTMStorage),
                        customers.Opti_DG_E(z, h, :BTMStorage)
                    ) +
                    # Sum over years with safe division
                    sum(
                        safe_div(
                            min(
                                sum(
                                    customers.rho_DG(h, m, z, d, t) *
                                    customers.Opti_DG_my(Symbol(Int(y)), z, h, m)
                                    for m in customers.index_m
                                ),
                                customers.d(h, z, d, t) * (1 - utility.loss_dist)
                            ) * customers.x_DG_new_my(Symbol(Int(y)), h, z, :BTMStorage),
                            customers.Opti_DG_my(Symbol(Int(y)), z, h, :BTMStorage)
                        ) for y in model_data.year(first(model_data.index_y_fix)):reg_year
                    )
                ) * (1 - der_aggregator.aggregation_level(reg_year_index_dera, z)) -
                # Green technology subscription
=======
                    min(
                        customers.rho_DG(h, :BTMPV, z, d, t) * customers.Opti_DG_E(z, h, :BTMPV),
                        customers.d(h, z, d, t) / (1 + utility.loss_dist),
                    ) * customers.x_DG_E_my(first(model_data.index_y), h, z, :BTMPV) /
                    customers.Opti_DG_E(z, h, :BTMPV) + sum(
                        min(
                            customers.rho_DG(h, :BTMPV, z, d, t) *
                            customers.Opti_DG_my(Symbol(Int(y)), z, h, :BTMPV),
                            customers.d(h, z, d, t) / (1 + utility.loss_dist)
                        ) * customers.x_DG_new_my(Symbol(Int(y)), h, z, :BTMPV) /
                        customers.Opti_DG_my(Symbol(Int(y)), z, h, :BTMPV) for
                        y in model_data.year(first(model_data.index_y_fix)):reg_year
                    ) - 
                    # minus pv portion of pv_storage tech
                    min(
                        customers.rho_DG(h, :BTMPV, z, d, t) * customers.Opti_DG_E(z, h, :BTMPV),
                        customers.d(h, z, d, t) / (1 + utility.loss_dist)
                    ) * total_der_pv_capacity(z, h) /
                    customers.Opti_DG_E(z, h, :BTMPV)
                ) - 
                # behind the meter generation for pv+storage customers who did not participate in aggregation
                model_data.omega(d) * delta_t *
                (
                    min(
                        sum(customers.rho_DG(h, m, z, d, t) * customers.Opti_DG_E(z, h, m) for m in customers.index_m),
                        customers.d(h, z, d, t) / (1 + utility.loss_dist)
                    ) * customers.x_DG_E_my(first(model_data.index_y), h, z, :BTMStorage) /
                    customers.Opti_DG_E(z, h, :BTMStorage) + sum(
                        min(
                            sum(customers.rho_DG(h, m, z, d, t) *
                            customers.Opti_DG_my(Symbol(Int(y)), z, h, m) for m in customers.index_m),
                            customers.d(h, z, d, t) / (1 + utility.loss_dist)
                        ) * customers.x_DG_new_my(Symbol(Int(y)), h, z, :BTMStorage) /
                        customers.Opti_DG_my(Symbol(Int(y)), z, h, :BTMStorage) for
                        y in model_data.year(first(model_data.index_y_fix)):reg_year
                    )
                ) * (1 - der_aggregator.aggregation_level(reg_year_index_dera, z)) -
                # green technology subscription
>>>>>>> 7075444b
                sum(
                    model_data.omega(d) * delta_t * utility.rho_C_my(j, z, d, t) *
                    sum(
                        green_developer.green_tech_buildout_my(Symbol(Int(y_symbol)), j, z, h)
                        for y_symbol in model_data.year(first(model_data.index_y_fix)):reg_year
                    )
                    for j in model_data.index_j
                )
        end
        net_demand_h_t_wo_loss(z, h, tou, :) .= net_demand_h_t_wo_loss_temp
    end

    net_demand_wo_green_tech_h_t_wo_loss = make_keyed_array(model_data.index_z, model_data.index_h, regulator.index_rate_tou)
    for z in model_data.index_z, h in model_data.index_h, tou in regulator.index_rate_tou
        net_demand_wo_green_tech_h_t_wo_loss_temp = 0.0
<<<<<<< HEAD
        # Filter the mapping indices for the current TOU period
        mapping_indices = findall(regulator.rep_day_time_tou_mapping.index_rate_tou .== String(tou))
        for i in mapping_indices
            d = Symbol(regulator.rep_day_time_tou_mapping[!, :index_d][i])
            t = Symbol(regulator.rep_day_time_tou_mapping[!, :index_t][i])
            net_demand_wo_green_tech_h_t_wo_loss_temp +=
                # Demand without loss
                customers.gamma(z, h) * model_data.omega(d) * delta_t * customers.d(h, z, d, t) * (1 - utility.loss_dist) -
=======
        for i in 1:size(regulator.tou_rate_structure[(regulator.tou_rate_structure.index_rate_tou.==String(tou)), :])[1]
            d = Symbol(regulator.tou_rate_structure[(regulator.tou_rate_structure.index_rate_tou.==String(tou)), :index_d][i])
            t = Symbol(regulator.tou_rate_structure[(regulator.tou_rate_structure.index_rate_tou.==String(tou)), :index_t][i])
            net_demand_wo_green_tech_h_t_wo_loss_temp = net_demand_wo_green_tech_h_t_wo_loss_temp +
                # Demand without loss
                sum(
                    customers.gamma(z, h) * model_data.omega(d) * delta_t * customers.d(h, z, d, t) / (1 + utility.loss_dist)
                ) -
>>>>>>> 7075444b
                # DG
                # Since this net demand is for rate calculation, we need to consider energy offset at the household level.
                # Behind-the-meter generation for PV-only customers
                model_data.omega(d) * delta_t *
                (
<<<<<<< HEAD
                    # First term with safe division
                    safe_div(
                        min(
                            customers.rho_DG(h, :BTMPV, z, d, t) * customers.Opti_DG_E(z, h, :BTMPV),
                            customers.d(h, z, d, t) * (1 - utility.loss_dist)
                        ) * customers.x_DG_E_my(first(model_data.index_y), h, z, :BTMPV),
                        customers.Opti_DG_E(z, h, :BTMPV)
                    ) +
                    # Sum over years with safe division
                    sum(
                        safe_div(
                            min(
                                customers.rho_DG(h, :BTMPV, z, d, t) * customers.Opti_DG_my(Symbol(Int(y)), z, h, :BTMPV),
                                customers.d(h, z, d, t) * (1 - utility.loss_dist)
                            ) * customers.x_DG_new_my(Symbol(Int(y)), h, z, :BTMPV),
                            customers.Opti_DG_my(Symbol(Int(y)), z, h, :BTMPV)
                        )
                        for y in model_data.year(first(model_data.index_y_fix)):reg_year
                    ) -
                    # Minus PV portion of PV-storage tech with safe division
                    safe_div(
                        min(
                            customers.rho_DG(h, :BTMPV, z, d, t) * customers.Opti_DG_E(z, h, :BTMPV),
                            customers.d(h, z, d, t) * (1 - utility.loss_dist)
                        ) * total_der_pv_capacity(z, h),
                        customers.Opti_DG_E(z, h, :BTMPV)
                    )
                ) -
                # Behind-the-meter generation for PV+Storage customers who did not participate in aggregation
                model_data.omega(d) * delta_t *
                (
                    # First term with safe division
                    safe_div(
                        min(
                            sum(
                                customers.rho_DG(h, m, z, d, t) * customers.Opti_DG_E(z, h, m)
                                for m in customers.index_m
                            ),
                            customers.d(h, z, d, t) * (1 - utility.loss_dist)
                        ) * customers.x_DG_E_my(first(model_data.index_y), h, z, :BTMStorage),
                        customers.Opti_DG_E(z, h, :BTMStorage)
                    ) +
                    # Sum over years with safe division
                    sum(
                        safe_div(
                            min(
                                sum(
                                    customers.rho_DG(h, m, z, d, t) * customers.Opti_DG_my(Symbol(Int(y)), z, h, m)
                                    for m in customers.index_m
                                ),
                                customers.d(h, z, d, t) * (1 - utility.loss_dist)
                            ) * customers.x_DG_new_my(Symbol(Int(y)), h, z, :BTMStorage),
                            customers.Opti_DG_my(Symbol(Int(y)), z, h, :BTMStorage)
                        )
                        for y in model_data.year(first(model_data.index_y_fix)):reg_year
=======
                    min(
                        customers.rho_DG(h, :BTMPV, z, d, t) * customers.Opti_DG_E(z, h, :BTMPV),
                        customers.d(h, z, d, t) / (1 + utility.loss_dist),
                    ) * customers.x_DG_E_my(first(model_data.index_y), h, z, :BTMPV) /
                    customers.Opti_DG_E(z, h, :BTMPV) + sum(
                        min(
                            customers.rho_DG(h, :BTMPV, z, d, t) *
                            customers.Opti_DG_my(Symbol(Int(y)), z, h, :BTMPV),
                            customers.d(h, z, d, t) / (1 + utility.loss_dist)
                        ) * customers.x_DG_new_my(Symbol(Int(y)), h, z, :BTMPV) /
                        customers.Opti_DG_my(Symbol(Int(y)), z, h, :BTMPV) for
                        y in model_data.year(first(model_data.index_y_fix)):reg_year
                    ) - 
                    # minus pv portion of pv_storage tech
                    min(
                        customers.rho_DG(h, :BTMPV, z, d, t) * customers.Opti_DG_E(z, h, :BTMPV),
                        customers.d(h, z, d, t) / (1 + utility.loss_dist)
                    ) * total_der_pv_capacity(z, h) /
                    customers.Opti_DG_E(z, h, :BTMPV)
                ) - 
                # behind the meter generation for pv+storage customers who did not participate in aggregation
                model_data.omega(d) * delta_t *
                (
                    min(
                        sum(customers.rho_DG(h, m, z, d, t) * customers.Opti_DG_E(z, h, m) for m in customers.index_m),
                        customers.d(h, z, d, t) / (1 + utility.loss_dist)
                    ) * customers.x_DG_E_my(first(model_data.index_y), h, z, :BTMStorage) /
                    customers.Opti_DG_E(z, h, :BTMStorage) + sum(
                        min(
                            sum(customers.rho_DG(h, m, z, d, t) *
                            customers.Opti_DG_my(Symbol(Int(y)), z, h, m) for m in customers.index_m),
                            customers.d(h, z, d, t) / (1 + utility.loss_dist)
                        ) * customers.x_DG_new_my(Symbol(Int(y)), h, z, :BTMStorage) /
                        customers.Opti_DG_my(Symbol(Int(y)), z, h, :BTMStorage) for
                        y in model_data.year(first(model_data.index_y_fix)):reg_year
>>>>>>> 7075444b
                    )
                ) * (1 - der_aggregator.aggregation_level(reg_year_index_dera, z))
        end
        net_demand_wo_green_tech_h_t_wo_loss(z, h, tou, :) .= net_demand_wo_green_tech_h_t_wo_loss_temp
    end

    # for the purpose of calculating net peak load, use load including distribution loss
    net_demand_for_peak_h_t = make_keyed_array(model_data.index_z, model_data.index_h, model_data.index_d, model_data.index_t)
    for z in model_data.index_z, h in model_data.index_h, d in model_data.index_d, t in model_data.index_t
        net_demand_for_peak_h_t(z, h, d, t, :) .=
            sum(
                customers.gamma(z, h) * customers.d(h, z, d, t)
            ) -
            # DG
            sum(
                (
                    customers.rho_DG(h, m, z, d, t) *
                    customers.x_DG_E_my(first(model_data.index_y), h, z, m) + sum(
                        customers.rho_DG(h, m, z, d, t) * customers.x_DG_new_my(Symbol(Int(y)), h, z, m) for
                        y in model_data.year(first(model_data.index_y_fix)):reg_year
                    )
                ) for m in customers.index_m
            ) * (1 + utility.loss_dist) + 
            # remove aggregated behind-the-meter storage/pv generation/consumption since they're front-of-the-meter now
            customers.rho_DG(h, :BTMStorage, z, d, t) * der_aggregator.aggregation_level(reg_year_index_dera, z) * total_der_stor_capacity(z, h) * (1 + utility.loss_dist) + 
            customers.rho_DG(h, :BTMPV, z, d, t) * der_aggregator.aggregation_level(reg_year_index_dera, z) * total_der_pv_capacity(z, h) * (1 + utility.loss_dist) -
            # green technology subscription
            # if customer h in zone z build green tech, that should be able to offest their capacity purchase obligation
            sum(
                utility.rho_C_my(j, z, d, t) * sum(green_developer.green_tech_buildout_my(Symbol(Int(y_symbol)), j, z, h) for y_symbol in
                model_data.year(first(model_data.index_y_fix)):reg_year)
                for j in model_data.index_j
            )
    end

    # excluding green tech generation offset when it comes to sharing T&D costs
    net_demand_for_peak_wo_green_tech_h_t = make_keyed_array(model_data.index_z, model_data.index_h, model_data.index_d, model_data.index_t)
    for z in model_data.index_z, h in model_data.index_h, d in model_data.index_d, t in model_data.index_t
        net_demand_for_peak_wo_green_tech_h_t(z, h, d, t, :) .=
            sum(
                customers.gamma(z, h) * customers.d(h, z, d, t)
            ) -
            # DG
            sum(
                (
                    customers.rho_DG(h, m, z, d, t) *
                    customers.x_DG_E_my(first(model_data.index_y), h, z, m) + sum(
                        customers.rho_DG(h, m, z, d, t) * customers.x_DG_new_my(Symbol(Int(y)), h, z, m) for
                        y in model_data.year(first(model_data.index_y_fix)):reg_year
                    )
                ) for m in customers.index_m
            ) * (1 + utility.loss_dist) + 
            # remove aggregated behind-the-meter storage/pv generation/consumption since they're front-of-the-meter now
            customers.rho_DG(h, :BTMStorage, z, d, t) * der_aggregator.aggregation_level(reg_year_index_dera, z) * total_der_stor_capacity(z, h) * (1 + utility.loss_dist) + 
            customers.rho_DG(h, :BTMPV, z, d, t) * der_aggregator.aggregation_level(reg_year_index_dera, z) * total_der_pv_capacity(z, h) * (1 + utility.loss_dist)
    end

    # non-coincident peak load
    net_peak_load_h = make_keyed_array(model_data.index_z, model_data.index_h)
    for z in model_data.index_z, h in model_data.index_h
        net_peak_load_h(z, h, :) .=
            findmax(Dict((d, t) => net_demand_for_peak_h_t(z, h, d, t) for d in model_data.index_d, t in model_data.index_t))[1]
    end

    net_peak_load_wo_green_tech_h = make_keyed_array(model_data.index_z, model_data.index_h)
    for z in model_data.index_z, h in model_data.index_h
        net_peak_load_wo_green_tech_h(z, h, :) .=
            findmax(Dict((d, t) => net_demand_for_peak_wo_green_tech_h_t(z, h, d, t) for d in model_data.index_d, t in model_data.index_t))[1]
    end


    # Cost Classification/Allocation
    # for cost allocation under wholesale markets, make sure the costs charged match the load being charged
    local_net_load = make_keyed_array(model_data.index_z, model_data.index_h, model_data.index_d, model_data.index_t)
    for z in model_data.index_z, h in model_data.index_h, d in model_data.index_d, t in model_data.index_t
        local_net_load(z, h, d, t, :) .= 
            customers.gamma(z, h) * customers.d(h, z, d, t) - 
                sum(
                    customers.rho_DG(h, m, z, d, t) *
                    customers.x_DG_E_my(first(model_data.index_y), h, z, m) + sum(
                        customers.rho_DG(h, m, z, d, t) * customers.x_DG_new_my(Symbol(Int(y)), h, z, m) for
                        y in model_data.year(first(model_data.index_y_fix)):reg_year
                    )
                    for m in customers.index_m
                ) * (1 + utility.loss_dist) + 
                # remove aggregated behind-the-meter storage/pv generation/consumption since they're front-of-the-meter now
                customers.rho_DG(h, :BTMStorage, z, d, t) * der_aggregator.aggregation_level(reg_year_index_dera, z) * total_der_stor_capacity(z, h) * (1 + utility.loss_dist) + 
                customers.rho_DG(h, :BTMPV, z, d, t) * der_aggregator.aggregation_level(reg_year_index_dera, z) * total_der_pv_capacity(z, h) * (1 + utility.loss_dist)
    end

    energy_purchase_quantity_detailed = make_keyed_array(model_data.index_z, model_data.index_d, model_data.index_t)
    for z in model_data.index_z, d in model_data.index_d, t in model_data.index_t
        energy_purchase_quantity_detailed(z, d, t, :) .=
            # positive net load
            # from the perspective of load purchasing from wholesale markets
            # aggregate across consumer class, then take the maximum of net load and zero.
            max(0.0, 
                sum(
                    local_net_load(z, h, d, t) for h in model_data.index_h
                )
            ) + 
            # exogenous export
            max(0.0, ipp.eximport_my(reg_year_index, z, d, t)) + 
            # endogenous export 
            sum(max(0.0, ipp.trans_topology(l, z) * ipp.flow_my(reg_year_index, l, d, t)) for l in utility.index_l) + 
            # storage charge
            sum(ipp.charge_E_my(reg_year_index, p, s, z, d, t) for s in ipp.index_stor_existing, p in ipp.index_p) +
            sum(ipp.charge_C_my(reg_year_index, p, s, z, d, t) for s in ipp.index_stor_new, p in ipp.index_p)
    end

    local_net_load_tou = make_keyed_array(model_data.index_z, model_data.index_h, regulator.index_rate_tou)
    for z in model_data.index_z, h in model_data.index_h, tou in regulator.index_rate_tou
        local_net_load_tou_temp = 0.0
        for i in 1:size(regulator.tou_rate_structure[(regulator.tou_rate_structure.index_rate_tou.==String(tou)), :])[1]
            d = Symbol(regulator.tou_rate_structure[(regulator.tou_rate_structure.index_rate_tou.==String(tou)), :index_d][i])
            t = Symbol(regulator.tou_rate_structure[(regulator.tou_rate_structure.index_rate_tou.==String(tou)), :index_t][i])

            local_net_load_tou_temp = local_net_load_tou_temp + 
                model_data.omega(d) * delta_t * 
                (customers.gamma(z, h) * customers.d(h, z, d, t) - 
                sum(
                    customers.rho_DG(h, m, z, d, t) *
                    customers.x_DG_E_my(first(model_data.index_y), h, z, m) + sum(
                        customers.rho_DG(h, m, z, d, t) * customers.x_DG_new_my(Symbol(Int(y)), h, z, m) for
                        y in model_data.year(first(model_data.index_y_fix)):reg_year
                    )
                    for m in customers.index_m
                ) * (1 + utility.loss_dist) + 
                # remove aggregated behind-the-meter storage/pv generation/consumption since they're front-of-the-meter now
                customers.rho_DG(h, :BTMStorage, z, d, t) * der_aggregator.aggregation_level(reg_year_index_dera, z) * total_der_stor_capacity(z, h) * (1 + utility.loss_dist) + 
                customers.rho_DG(h, :BTMPV, z, d, t) * der_aggregator.aggregation_level(reg_year_index_dera, z) * total_der_pv_capacity(z, h) * (1 + utility.loss_dist)
                )
        end
        local_net_load_tou(z, h, tou, :) .= local_net_load_tou_temp
    end

    energy_purchase_quantity_detailed_tou = make_keyed_array(model_data.index_z, regulator.index_rate_tou)
    for z in model_data.index_z, tou in regulator.index_rate_tou
        energy_purchase_quantity_detailed_tou_temp = 0.0
        for i in 1:size(regulator.tou_rate_structure[(regulator.tou_rate_structure.index_rate_tou.==String(tou)), :])[1]
            d = Symbol(regulator.tou_rate_structure[(regulator.tou_rate_structure.index_rate_tou.==String(tou)), :index_d][i])
            t = Symbol(regulator.tou_rate_structure[(regulator.tou_rate_structure.index_rate_tou.==String(tou)), :index_t][i])

            energy_purchase_quantity_detailed_tou_temp = energy_purchase_quantity_detailed_tou_temp +
                # positive net load
                model_data.omega(d) * delta_t * 
                max(0.0, 
                    sum( 
                        (customers.gamma(z, h) * customers.d(h, z, d, t) - 
                        sum(
                            customers.rho_DG(h, m, z, d, t) *
                            customers.x_DG_E_my(first(model_data.index_y), h, z, m) + sum(
                                customers.rho_DG(h, m, z, d, t) * customers.x_DG_new_my(Symbol(Int(y)), h, z, m) for
                                y in model_data.year(first(model_data.index_y_fix)):reg_year
                            )
                            for m in customers.index_m
                        ) * (1 + utility.loss_dist) + 
                        # remove aggregated behind-the-meter storage/pv generation/consumption since they're front-of-the-meter now
                        customers.rho_DG(h, :BTMStorage, z, d, t) * der_aggregator.aggregation_level(reg_year_index_dera, z) * total_der_stor_capacity(z, h) * (1 + utility.loss_dist) + 
                        customers.rho_DG(h, :BTMPV, z, d, t) * der_aggregator.aggregation_level(reg_year_index_dera, z) * total_der_pv_capacity(z, h) * (1 + utility.loss_dist)
                        ) for h in model_data.index_h
                    )
                ) + 
                # exogenous export
                model_data.omega(d) * delta_t * max(0.0, ipp.eximport_my(reg_year_index, z, d, t)) + 
                # endogenous export 
                model_data.omega(d) * delta_t * sum(max(0.0, ipp.trans_topology(l, z) * ipp.flow_my(reg_year_index, l, d, t)) for l in utility.index_l) + 
                # storage charge
                model_data.omega(d) * delta_t * sum(ipp.charge_E_my(reg_year_index, p, s, z, d, t) for s in ipp.index_stor_existing, p in ipp.index_p) +
                model_data.omega(d) * delta_t * sum(ipp.charge_C_my(reg_year_index, p, s, z, d, t) for s in ipp.index_stor_new, p in ipp.index_p)
        end
        energy_purchase_quantity_detailed_tou(z, tou, :) .= energy_purchase_quantity_detailed_tou_temp
    end

    energy_purchase_cost = make_keyed_array(model_data.index_z, model_data.index_h)
    for z in model_data.index_z, h in model_data.index_h
        energy_purchase_cost(z, h, :) .=
            sum(
                model_data.omega(d) * delta_t * ipp.LMP_my(reg_year_index, z, d, t) *
                local_net_load(z, h, d, t) for d in model_data.index_d, t in model_data.index_t
            )
    end

    rec_purchase_cost = make_keyed_array(model_data.index_z)
    for z in model_data.index_z
        rec_purchase_cost(z, :) .=
            # incorporate REC cost into energy purchase cost
            sum(
                regulator.REC(z, reg_year_index) *
                model_data.omega(d) * delta_t *
                (
                    sum(
                        ipp.y_E_my(reg_year_index, p, rps, z, d, t) for rps in index_rps_existing,
                        p in ipp.index_p
                    ) + sum(
                        ipp.y_C_my(reg_year_index, p, rps, z, d, t) for rps in ipp.index_rps,
                        p in ipp.index_p
                    )
                ) for d in model_data.index_d, t in model_data.index_t
            )
    end

    energy_purchase_cost_t = make_keyed_array(model_data.index_z, model_data.index_h, regulator.index_rate_tou)
    for z in model_data.index_z, h in model_data.index_h, tou in regulator.index_rate_tou
        energy_purchase_cost_t_temp = 0.0
        for i in 1:size(regulator.tou_rate_structure[(regulator.tou_rate_structure.index_rate_tou.==String(tou)), :])[1]
            d = Symbol(regulator.tou_rate_structure[(regulator.tou_rate_structure.index_rate_tou.==String(tou)), :index_d][i])
            t = Symbol(regulator.tou_rate_structure[(regulator.tou_rate_structure.index_rate_tou.==String(tou)), :index_t][i])

            energy_purchase_cost_t_temp = energy_purchase_cost_t_temp + 
                model_data.omega(d) * delta_t * ipp.LMP_my(reg_year_index, z, d, t) *
                local_net_load(z, h, d, t)
        end
        energy_purchase_cost_t(z, h, tou, :) .= energy_purchase_cost_t_temp
    end

    rec_purchase_cost_t = make_keyed_array(model_data.index_z, regulator.index_rate_tou)
    for z in model_data.index_z, tou in regulator.index_rate_tou
        rec_purchase_cost_t_temp = 0.0
        for i in 1:size(regulator.tou_rate_structure[(regulator.tou_rate_structure.index_rate_tou.==String(tou)), :])[1]
            d = Symbol(regulator.tou_rate_structure[(regulator.tou_rate_structure.index_rate_tou.==String(tou)), :index_d][i])
            t = Symbol(regulator.tou_rate_structure[(regulator.tou_rate_structure.index_rate_tou.==String(tou)), :index_t][i])

            rec_purchase_cost_t_temp = rec_purchase_cost_t_temp + 
                # incorporate REC cost into energy purchase cost
                regulator.REC(z, reg_year_index) *
                model_data.omega(d) * delta_t *
                (
                    sum(
                        ipp.y_E_my(reg_year_index, p, rps, z, d, t) for rps in index_rps_existing,
                        p in ipp.index_p
                    ) + sum(
                        ipp.y_C_my(reg_year_index, p, rps, z, d, t) for rps in ipp.index_rps,
                        p in ipp.index_p
                    )
                )
        end
        rec_purchase_cost_t(z, tou, :) .= rec_purchase_cost_t_temp
    end

    capacity_purchase_cost = ipp.capacity_price(reg_year_index) * ipp.ucap_total(reg_year_index)

    # rate-making and settltment related to consumer contracted green technologies:
    # consumers enter contracts with green developers, consumers pay for contract price (which we assume to be a rate-of-return model)
    # green-tech's contribution to energy and capacity markets will be settled at market prices (since they're modeled on the supply-side)
    # but those revenues shall be passed down to consumers since they paid off green-tech on contract prices
    # the question is should regulator consider those pass-down in rate-making?
    # current assumption is regulator does not consider those pass-down in rate-making, but those pass-down shall be considered in consumers' welfare calculation
    # this is a reasonale assumption because contracts with green developers are made on individual basis
    # it's unlikely that those contracts will be factored into rate-making for a certain consumer class
    # note that this treatment is different from BTM resources

    energy_cost_allocation_h = make_keyed_array(model_data.index_z, model_data.index_h)
    for z in model_data.index_z, h in model_data.index_h
        energy_cost_allocation_h(z, h, :) .= 
            energy_purchase_cost(z, h) + 
            rec_purchase_cost(z) * 
            sum(
                model_data.omega(d) * delta_t * local_net_load(z, h, d, t)
                for d in model_data.index_d, t in model_data.index_t
            ) / 
            sum(
                model_data.omega(d) * delta_t * 
                energy_purchase_quantity_detailed(z, d, t) for d in model_data.index_d, t in model_data.index_t
            ) +
            der_excess_cost_h(z, h)
    end

    #=
        energy_cost_allocation_sector = make_keyed_array(model_data.index_z, model_data.index_sector)
        energy_cost_allocation_sector should be summed over h that belongs to a sector
    =#

    # allocate capacity_purchase_cost and regulator.othercost (T&D costs) by net peak load without green tech generation offset;
    # The reason only net peak load of a customer type h of zone z is considered here is because export, green tech, and storage
    # are all considered in the supply-side of capacity markets.
    demand_cost_allocation_h = make_keyed_array(model_data.index_z, model_data.index_h)
    for z in model_data.index_z, h in model_data.index_h
        demand_cost_allocation_h(z, h, :) .= 
        capacity_purchase_cost * net_peak_load_wo_green_tech_h(z, h) / sum(net_peak_load_wo_green_tech_h(z, h) for z in model_data.index_z, h in model_data.index_h) + 
        regulator.othercost(z, reg_year_index) * net_peak_load_wo_green_tech_h(z, h) / (
            sum(net_peak_load_wo_green_tech_h(z, h) for h in model_data.index_h)
        )
    end
    replace!(demand_cost_allocation_h, NaN => 0.0)

    demand_cost_allocation_capacity_h = make_keyed_array(model_data.index_z, model_data.index_h)
    for z in model_data.index_z, h in model_data.index_h
        demand_cost_allocation_capacity_h(z, h, :) .=
        capacity_purchase_cost * net_peak_load_wo_green_tech_h(z, h) / sum(net_peak_load_wo_green_tech_h(z, h) for z in model_data.index_z, h in model_data.index_h)
    end
    replace!(demand_cost_allocation_capacity_h, NaN => 0.0)

    demand_cost_allocation_othercost_h = make_keyed_array(model_data.index_z, model_data.index_h)
    for z in model_data.index_z, h in model_data.index_h
        demand_cost_allocation_othercost_h(z, h, :) .=
            regulator.othercost(z, reg_year_index) * net_peak_load_wo_green_tech_h(z, h) / (
                sum(net_peak_load_wo_green_tech_h(z, h) for h in model_data.index_h)
            )
    end
    replace!(demand_cost_allocation_othercost_h, NaN => 0.0)


    energy_cost_allocation_h_t = make_keyed_array(model_data.index_z, model_data.index_h, regulator.index_rate_tou)
    for z in model_data.index_z, h in model_data.index_h, tou in regulator.index_rate_tou
        energy_cost_allocation_h_t(z, h, tou, :) .=
            energy_purchase_cost_t(z, h, tou) + 
            rec_purchase_cost_t(z, tou) * local_net_load_tou(z, h, tou) / energy_purchase_quantity_detailed_tou(z, tou) +
            der_excess_cost_h_t(z, h, tou)
    end
    replace!(energy_cost_allocation_h_t, NaN => 0.0)

    p_before = ParamArray(regulator.p, "p_before")
    fill!(p_before, NaN)
    for z in model_data.index_z, h in model_data.index_h, d in model_data.index_d, t in model_data.index_t
        p_before(z, h, d, t, :) .= regulator.p_my(reg_year_index, z, h, d, t)
    end

    p_before_wavg = ParamArray(regulator.p_td, "p_before_wavg")
    fill!(p_before_wavg, NaN)  # TODO DT: debug only
    for z in model_data.index_z, h in model_data.index_h
        p_before_wavg(z, h, :) .= 
            sum(regulator.p_my(reg_year_index, z, h, d, t) * model_data.omega(d) * delta_t * customers.d(h, z, d, t) for d in model_data.index_d, t in model_data.index_t) / 
            sum(model_data.omega(d) * delta_t * customers.d(h, z, d, t) for d in model_data.index_d, t in model_data.index_t)
    end

    # TODO: Call a function instead of using if-then
    # TODO: the demonimator need to be further thought through (in the case without green-tech, it's the same)
    if regulator_opts.rate_design isa FlatRate
        fill!(regulator.p, NaN)
        sector_rates = Dict{Tuple{Symbol, Symbol, Symbol, Symbol}, Float64}()
            
        for z in model_data.index_z, sector in model_data.index_sector, d in model_data.index_d, t in model_data.index_t

            customer_types = [h for h in model_data.index_h if model_data.h_to_sector[h] == sector]
            
            energy_cost = sum(energy_cost_allocation_h(z, h) for h in customer_types)
            demand_capacity_cost = sum(demand_cost_allocation_capacity_h(z, h) for h in customer_types)
            net_demand = sum(net_demand_wo_green_tech_h_wo_loss(z, h) for h in customer_types)
            other_cost = sum(demand_cost_allocation_othercost_h(z, h) for h in customer_types)

            sector_rates[(z, sector, d, t)] = (energy_cost + demand_capacity_cost + other_cost) / net_demand

        end
            
        valid_combinations = Dict{Tuple{Symbol, Symbol}, Bool}()

        for (county_fips, ba) in model_data.z_to_h
            h = Symbol("Res_$county_fips")  
            z = Symbol(ba)                
            valid_combinations[(z, h)] = true
        end       
        
        # Assign rates to customers
        for z in model_data.index_z, h in model_data.index_h, d in model_data.index_d, t in model_data.index_t
            sector = model_data.h_to_sector[h]  
            if sector == :Residential
                if get(valid_combinations, (z, h), false)
                    rate_key = (Symbol(z), sector, Symbol(d), Symbol(t))
                    if haskey(sector_rates, rate_key)
                        rate = sector_rates[rate_key]
                        regulator.p(z, h, d, t, :) .= rate
                    else
                        @warn "Rate not found for Residential: z=$(z), h=$(h), d=$(d), t=$(t)"
                        regulator.p(z, h, d, t, :) .= 0.0 
                    end
                else
                    # Invalid combination - assign zero rate
                    regulator.p(z, h, d, t, :) .= 0.0
                end
            elseif sector == :Commercial || sector == :Industrial
                rate_key = (Symbol(z), sector, Symbol(d), Symbol(t))
                if haskey(sector_rates, rate_key)
                    rate = sector_rates[rate_key]
                    regulator.p(z, h, d, t, :) .= rate
                else
                    @warn "Rate not found for Commercial/Industrial: z=$(z), h=$(h), d=$(d), t=$(t)"
                    regulator.p(z, h, d, t, :) .= 0.0
                end
            else
                @warn "Unknown sector $(sector) for customer $(h)"
                regulator.p(z, h, d, t, :) .= 0.0
            end
        end      

        # Replace NaN values with 0.0
        replace!(regulator.p.values, NaN => 0.0)
        
    elseif regulator_opts.rate_design isa TOU
        fill!(regulator.p, NaN)
        sector_rates = Dict{Tuple{Symbol, Symbol, Symbol, Symbol}, Float64}()

        for z in model_data.index_z, sector in model_data.index_sector, d in model_data.index_d, t in model_data.index_t
            
            customer_types = [h for h in model_data.index_h if model_data.h_to_sector[h] == sector]
                            
            tou = Symbol(regulator.tou_rate_structure[(regulator.tou_rate_structure.index_d .== String(d)) .& (regulator.tou_rate_structure.index_t .== String(t)), :index_rate_tou][1])

            energy_cost = sum(energy_cost_allocation_h_t(z, h, tou) for h in customer_types)
            net_demand_tou = sum(net_demand_wo_green_tech_h_t_wo_loss(z, h, tou) for h in customer_types)
            demand_capacity_cost = sum(demand_cost_allocation_capacity_h(z, h) for h in customer_types)
            net_demand = sum(net_demand_wo_green_tech_h_wo_loss(z, h) for h in customer_types)
            other_cost = sum(demand_cost_allocation_othercost_h(z, h) for h in customer_types)
        
            sector_rates[(z, sector, d, t)] = energy_cost / net_demand_tou + demand_capacity_cost / net_demand + other_cost / net_demand

        end
            
        valid_combinations = Dict{Tuple{Symbol, Symbol}, Bool}()

        for (county_fips, ba) in model_data.z_to_h
            h = Symbol("Res_$county_fips")  
            z = Symbol(ba)                
            valid_combinations[(z, h)] = true
        end       
        
        # Assign rates to customers
        for z in model_data.index_z, h in model_data.index_h, d in model_data.index_d, t in model_data.index_t
            sector = model_data.h_to_sector[h]  
            if sector == :Residential
                if get(valid_combinations, (z, h), false)
                    rate_key = (Symbol(z), sector, Symbol(d), Symbol(t))
                    if haskey(sector_rates, rate_key)
                        rate = sector_rates[rate_key]
                        regulator.p(z, h, d, t, :) .= rate
                    else
                        @warn "Rate not found for Residential: z=$(z), h=$(h), d=$(d), t=$(t)"
                        regulator.p(z, h, d, t, :) .= 0.0 
                    end
                else
                    # Invalid combination - assign zero rate
                    regulator.p(z, h, d, t, :) .= 0.0
                end
            elseif sector == :Commercial || sector == :Industrial
                rate_key = (Symbol(z), sector, Symbol(d), Symbol(t))
                if haskey(sector_rates, rate_key)
                    rate = sector_rates[rate_key]
                    regulator.p(z, h, d, t, :) .= rate
                else
                    @warn "Rate not found for Commercial/Industrial: z=$(z), h=$(h), d=$(d), t=$(t)"
                    regulator.p(z, h, d, t, :) .= 0.0
                end
            else
                @warn "Unknown sector $(sector) for customer $(h)"
                regulator.p(z, h, d, t, :) .= 0.0
            end
        end      

        # Replace NaN values with 0.0
        replace!(regulator.p.values, NaN => 0.0)
    
    end

    # TODO: Call a function instead of using if-then
    if regulator_opts.net_metering_policy isa ExcessRetailRate
        regulator.p_ex = ParamArray(regulator.p)
    elseif regulator_opts.net_metering_policy isa ExcessMarginalCost
        fill!(regulator.p_ex, NaN)
        for z in model_data.index_z, h in model_data.index_h, d in model_data.index_d, t in model_data.index_t
            regulator.p_ex(z, h, d, t, :) .= ipp.LMP_my(reg_year_index, z, d, t)
        end
    elseif regulator_opts.net_metering_policy isa ExcessZero
        fill!(regulator.p_ex, 0.0)
    end

    for z in model_data.index_z, h in model_data.index_h, d in model_data.index_d, t in model_data.index_t
        regulator.p_my(reg_year_index, z, h, d, t, :) .= regulator.p(z, h, d, t)
        regulator.p_ex_my(reg_year_index, z, h, d, t, :) .= regulator.p_ex(z, h, d, t)
    end

    # for h in model_data.index_h
    #     regulator.p_my_regression(reg_year_index, h, :) .= regulator.p_regression(h)
    #     regulator.p_my_td(reg_year_index, h, :) .= regulator.p_td(h)
    # end

    p_after_wavg = ParamArray(regulator.p_td, "p_after_wavg")
    fill!(p_after_wavg, NaN)  # TODO DT: debug only
    for z in model_data.index_z, h in model_data.index_h
        p_after_wavg(z, h, :) .= 
            sum(regulator.p_my(reg_year_index, z, h, d, t) * model_data.omega(d) * delta_t * customers.d(h, z, d, t) for d in model_data.index_d, t in model_data.index_t) / 
            sum(model_data.omega(d) * delta_t * customers.d(h, z, d, t) for d in model_data.index_d, t in model_data.index_t)
    end

    regulator.current_year = reg_year_index

    # @info "Original retail price" p_before
    # @info "Original DER excess rate" p_ex_before
    # @info "New retail price" regulator.p
    # @info "New DER excess rate" regulator.p_ex

    # return compute_difference_percentage_one_norm([
    #     (p_before_wavg.values, p_after_wavg.values),
    # ])
    return compute_difference_percentage_maximum_one_norm([
        (p_before.values, regulator.p.values),
    ])
end

function save_results(
    regulator::Regulator,
    regulator_opts::RegulatorOptions,
    hem_opts::HEMOptions{<:MarketStructure},
    export_file_path::AbstractString,
)
    # Primal Variables
    save_param(
        regulator.p_my.values,
        [:Year, :Zone, :CustomerType, :Day, :Time],
        :Price,
        joinpath(export_file_path, "p.csv"),
    )
    save_param(
        regulator.p_ex_my.values,
        [:Year, :Zone, :CustomerType, :Day, :Time],
        :Price,
        joinpath(export_file_path, "p_ex.csv"),
    )
end<|MERGE_RESOLUTION|>--- conflicted
+++ resolved
@@ -862,8 +862,6 @@
     # the script here assumes these DER tech m are adopted by different customers
     # need information on how many households adopt stand-alone tech, and how many adopt multiple techs?
     # TODO: we might want to iterate on regulator's module a few times since regulator.p_ex is used as inputs to calculate the rates.
-    # Define a safe division function
-    safe_div(numerator, denominator) = denominator == 0 ? 0 : numerator / denominator
 
     # Initialize the keyed array
     der_excess_cost_h = make_keyed_array(model_data.index_z, model_data.index_h)
@@ -875,38 +873,6 @@
             model_data.omega(d) * delta_t *
             regulator.p_ex(z, h, d, t) *
             (
-<<<<<<< HEAD
-                # First term with safe division
-                safe_div(
-                    max(
-                        0,
-                        customers.rho_DG(h, :BTMPV, z, d, t) * customers.Opti_DG_E(z, h, :BTMPV) -
-                        customers.d(h, z, d, t) * (1 - utility.loss_dist),
-                    ) * customers.x_DG_E_my(first(model_data.index_y), h, z, :BTMPV),
-                    customers.Opti_DG_E(z, h, :BTMPV)
-                ) +
-                # Sum over years with safe division
-                sum(
-                    safe_div(
-                        max(
-                            0,
-                            customers.rho_DG(h, :BTMPV, z, d, t) *
-                            customers.Opti_DG_my(Symbol(Int(y)), z, h, :BTMPV) -
-                            customers.d(h, z, d, t) * (1 - utility.loss_dist),
-                        ) * customers.x_DG_new_my(Symbol(Int(y)), h, z, :BTMPV),
-                        customers.Opti_DG_my(Symbol(Int(y)), z, h, :BTMPV)
-                    ) for y in model_data.year(first(model_data.index_y_fix)):reg_year
-                ) -
-                # Minus PV portion with safe division
-                safe_div(
-                    max(
-                        0,
-                        customers.rho_DG(h, :BTMPV, z, d, t) * customers.Opti_DG_E(z, h, :BTMPV) -
-                        customers.d(h, z, d, t) * (1 - utility.loss_dist),
-                    ) * total_der_pv_capacity(z, h),
-                    customers.Opti_DG_E(z, h, :BTMPV)
-                )
-=======
                 max(
                     0,
                     customers.rho_DG(h, :BTMPV, z, d, t) * customers.Opti_DG_E(z, h, :BTMPV) -
@@ -929,7 +895,6 @@
                     customers.d(h, z, d, t) / (1 + utility.loss_dist),
                 ) * total_der_pv_capacity(z, h) /
                 customers.Opti_DG_E(z, h, :BTMPV)
->>>>>>> 7075444b
             )
             for d in model_data.index_d, t in model_data.index_t
         ) +
@@ -938,30 +903,6 @@
             model_data.omega(d) * delta_t *
             regulator.p_ex(z, h, d, t) *
             (
-<<<<<<< HEAD
-                # First term with safe division
-                safe_div(
-                    max(
-                        0,
-                        sum(customers.rho_DG(h, m, z, d, t) * customers.Opti_DG_E(z, h, m) for m in customers.index_m) -
-                        customers.d(h, z, d, t) * (1 - utility.loss_dist),
-                    ) * customers.x_DG_E_my(first(model_data.index_y), h, z, :BTMStorage),
-                    customers.Opti_DG_E(z, h, :BTMStorage)
-                ) +
-                # Sum over years with safe division
-                sum(
-                    safe_div(
-                        max(
-                            0,
-                            sum(
-                                customers.rho_DG(h, m, z, d, t) *
-                                customers.Opti_DG_my(Symbol(Int(y)), z, h, m)
-                                for m in customers.index_m
-                            ) - customers.d(h, z, d, t) * (1 - utility.loss_dist),
-                        ) * customers.x_DG_new_my(Symbol(Int(y)), h, z, :BTMStorage),
-                        customers.Opti_DG_my(Symbol(Int(y)), z, h, :BTMStorage)
-                    ) for y in model_data.year(first(model_data.index_y_fix)):reg_year
-=======
                 max(
                     0,
                     sum(customers.rho_DG(h, m, z, d, t) * customers.Opti_DG_E(z, h, m) for m in customers.index_m) -
@@ -976,7 +917,6 @@
                     ) * customers.x_DG_new_my(Symbol(Int(y)), h, z, :BTMStorage) /
                     customers.Opti_DG_my(Symbol(Int(y)), z, h, :BTMStorage) for
                     y in model_data.year(first(model_data.index_y_fix)):reg_year
->>>>>>> 7075444b
                 )
             ) * (1 - der_aggregator.aggregation_level(reg_year_index_dera, z))
             for d in model_data.index_d, t in model_data.index_t
@@ -1018,46 +958,13 @@
         net_demand_h_wo_loss(z, h, :) .= 
             # Demand without loss
             sum(
-<<<<<<< HEAD
-                customers.gamma(z, h) * model_data.omega(d) * delta_t * customers.d(h, z, d, t) * (1 - utility.loss_dist) 
-                for d in model_data.index_d, t in model_data.index_t
-=======
                 customers.gamma(z, h) * model_data.omega(d) * delta_t * customers.d(h, z, d, t) / (1 + utility.loss_dist) for
                 d in model_data.index_d, t in model_data.index_t
->>>>>>> 7075444b
             ) -
             # Behind-the-meter generation for PV-only customers
             sum(
                 model_data.omega(d) * delta_t *
                 (
-<<<<<<< HEAD
-             
-                    safe_div(
-                        min(
-                            customers.rho_DG(h, :BTMPV, z, d, t) * customers.Opti_DG_E(z, h, :BTMPV),
-                            customers.d(h, z, d, t) * (1 - utility.loss_dist)
-                        ) * customers.x_DG_E_my(first(model_data.index_y), h, z, :BTMPV),
-                        customers.Opti_DG_E(z, h, :BTMPV)
-                    ) +
-              
-                    sum(
-                        safe_div(
-                            min(
-                                customers.rho_DG(h, :BTMPV, z, d, t) * customers.Opti_DG_my(Symbol(Int(y)), z, h, :BTMPV),
-                                customers.d(h, z, d, t) * (1 - utility.loss_dist)
-                            ) * customers.x_DG_new_my(Symbol(Int(y)), h, z, :BTMPV),
-                            customers.Opti_DG_my(Symbol(Int(y)), z, h, :BTMPV)
-                        ) for y in model_data.year(first(model_data.index_y_fix)):reg_year
-                    ) -
-           
-                    safe_div(
-                        min(
-                            customers.rho_DG(h, :BTMPV, z, d, t) * customers.Opti_DG_E(z, h, :BTMPV),
-                            customers.d(h, z, d, t) * (1 - utility.loss_dist)
-                        ) * total_der_pv_capacity(z, h),
-                        customers.Opti_DG_E(z, h, :BTMPV)
-                    )
-=======
                     min(
                         customers.rho_DG(h, :BTMPV, z, d, t) * customers.Opti_DG_E(z, h, :BTMPV),
                         customers.d(h, z, d, t) / (1 + utility.loss_dist),
@@ -1077,7 +984,6 @@
                         customers.d(h, z, d, t) / (1 + utility.loss_dist)
                     ) * total_der_pv_capacity(z, h) /
                     customers.Opti_DG_E(z, h, :BTMPV)
->>>>>>> 7075444b
                 )
                 for d in model_data.index_d, t in model_data.index_t
             ) - 
@@ -1085,28 +991,6 @@
             sum(
                 model_data.omega(d) * delta_t *
                 (
-<<<<<<< HEAD
-             
-                    safe_div(
-                        min(
-                            sum(customers.rho_DG(h, m, z, d, t) * customers.Opti_DG_E(z, h, m) for m in customers.index_m),
-                            customers.d(h, z, d, t) * (1 - utility.loss_dist)
-                        ) * customers.x_DG_E_my(first(model_data.index_y), h, z, :BTMStorage),
-                        customers.Opti_DG_E(z, h, :BTMStorage)
-                    ) +
-            
-                    sum(
-                        safe_div(
-                            min(
-                                sum(
-                                    customers.rho_DG(h, m, z, d, t) * customers.Opti_DG_my(Symbol(Int(y)), z, h, m)
-                                    for m in customers.index_m
-                                ),
-                                customers.d(h, z, d, t) * (1 - utility.loss_dist)
-                            ) * customers.x_DG_new_my(Symbol(Int(y)), h, z, :BTMStorage),
-                            customers.Opti_DG_my(Symbol(Int(y)), z, h, :BTMStorage)
-                        ) for y in model_data.year(first(model_data.index_y_fix)):reg_year
-=======
                     min(
                         sum(customers.rho_DG(h, m, z, d, t) * customers.Opti_DG_E(z, h, m) for m in customers.index_m),
                         customers.d(h, z, d, t) / (1 + utility.loss_dist)
@@ -1119,7 +1003,6 @@
                         ) * customers.x_DG_new_my(Symbol(Int(y)), h, z, :BTMStorage) /
                         customers.Opti_DG_my(Symbol(Int(y)), z, h, :BTMStorage) for
                         y in model_data.year(first(model_data.index_y_fix)):reg_year
->>>>>>> 7075444b
                     )
                 ) * (1 - der_aggregator.aggregation_level(reg_year_index_dera, z))
                 for d in model_data.index_d, t in model_data.index_t
@@ -1140,13 +1023,8 @@
         net_demand_wo_green_tech_h_wo_loss(z, h, :) .= 
             # Demand with loss
             sum(
-<<<<<<< HEAD
-                customers.gamma(z, h) * model_data.omega(d) * delta_t * customers.d(h, z, d, t) * (1 - utility.loss_dist)
-                for d in model_data.index_d, t in model_data.index_t
-=======
                 customers.gamma(z, h) * model_data.omega(d) * delta_t * customers.d(h, z, d, t) / (1 + utility.loss_dist) for
                 d in model_data.index_d, t in model_data.index_t
->>>>>>> 7075444b
             ) -
             # DG
             # Since this net demand is for rate calculation, we need to consider energy offset at the household level.
@@ -1156,35 +1034,6 @@
             sum(
                 model_data.omega(d) * delta_t *
                 (
-<<<<<<< HEAD
-                    # First term with safe division
-                    safe_div(
-                        min(
-                            customers.rho_DG(h, :BTMPV, z, d, t) * customers.Opti_DG_E(z, h, :BTMPV),
-                            customers.d(h, z, d, t) * (1 - utility.loss_dist),
-                        ) * customers.x_DG_E_my(first(model_data.index_y), h, z, :BTMPV),
-                        customers.Opti_DG_E(z, h, :BTMPV)
-                    ) +
-                    # Sum over years with safe division
-                    sum(
-                        safe_div(
-                            min(
-                                customers.rho_DG(h, :BTMPV, z, d, t) *
-                                customers.Opti_DG_my(Symbol(Int(y)), z, h, :BTMPV),
-                                customers.d(h, z, d, t) * (1 - utility.loss_dist)
-                            ) * customers.x_DG_new_my(Symbol(Int(y)), h, z, :BTMPV),
-                            customers.Opti_DG_my(Symbol(Int(y)), z, h, :BTMPV)
-                        ) for y in model_data.year(first(model_data.index_y_fix)):reg_year
-                    ) -
-                    # Minus PV portion with safe division
-                    safe_div(
-                        min(
-                            customers.rho_DG(h, :BTMPV, z, d, t) * customers.Opti_DG_E(z, h, :BTMPV),
-                            customers.d(h, z, d, t) * (1 - utility.loss_dist)
-                        ) * total_der_pv_capacity(z, h),
-                        customers.Opti_DG_E(z, h, :BTMPV)
-                    )
-=======
                     min(
                         customers.rho_DG(h, :BTMPV, z, d, t) * customers.Opti_DG_E(z, h, :BTMPV),
                         customers.d(h, z, d, t) / (1 + utility.loss_dist),
@@ -1204,7 +1053,6 @@
                         customers.d(h, z, d, t) / (1 + utility.loss_dist)
                     ) * total_der_pv_capacity(z, h) /
                     customers.Opti_DG_E(z, h, :BTMPV)
->>>>>>> 7075444b
                 )
                 for d in model_data.index_d, t in model_data.index_t
             ) -
@@ -1212,32 +1060,6 @@
             sum(
                 model_data.omega(d) * delta_t *
                 (
-<<<<<<< HEAD
-                    # First term with safe division
-                    safe_div(
-                        min(
-                            sum(
-                                customers.rho_DG(h, m, z, d, t) * customers.Opti_DG_E(z, h, m)
-                                for m in customers.index_m
-                            ),
-                            customers.d(h, z, d, t) * (1 - utility.loss_dist)
-                        ) * customers.x_DG_E_my(first(model_data.index_y), h, z, :BTMStorage),
-                        customers.Opti_DG_E(z, h, :BTMStorage)
-                    ) +
-                    # Sum over years with safe division
-                    sum(
-                        safe_div(
-                            min(
-                                sum(
-                                    customers.rho_DG(h, m, z, d, t) *
-                                    customers.Opti_DG_my(Symbol(Int(y)), z, h, m)
-                                    for m in customers.index_m
-                                ),
-                                customers.d(h, z, d, t) * (1 - utility.loss_dist)
-                            ) * customers.x_DG_new_my(Symbol(Int(y)), h, z, :BTMStorage),
-                            customers.Opti_DG_my(Symbol(Int(y)), z, h, :BTMStorage)
-                        ) for y in model_data.year(first(model_data.index_y_fix)):reg_year
-=======
                     min(
                         sum(customers.rho_DG(h, m, z, d, t) * customers.Opti_DG_E(z, h, m) for m in customers.index_m),
                         customers.d(h, z, d, t) / (1 + utility.loss_dist)
@@ -1250,7 +1072,6 @@
                         ) * customers.x_DG_new_my(Symbol(Int(y)), h, z, :BTMStorage) /
                         customers.Opti_DG_my(Symbol(Int(y)), z, h, :BTMStorage) for
                         y in model_data.year(first(model_data.index_y_fix)):reg_year
->>>>>>> 7075444b
                     )
                 ) * (1 - der_aggregator.aggregation_level(reg_year_index_dera, z))
                 for d in model_data.index_d, t in model_data.index_t
@@ -1437,46 +1258,6 @@
     der_excess_cost_h_t = make_keyed_array(model_data.index_z, model_data.index_h, regulator.index_rate_tou)
     for z in model_data.index_z, h in model_data.index_h, tou in regulator.index_rate_tou
         der_excess_cost_h_t_temp = 0.0
-<<<<<<< HEAD
-        for i in 1:size(regulator.rep_day_time_tou_mapping[(regulator.rep_day_time_tou_mapping.index_rate_tou .== String(tou)), :])[1]
-            d = Symbol(regulator.rep_day_time_tou_mapping[(regulator.rep_day_time_tou_mapping.index_rate_tou .== String(tou)), :index_d][i])
-            t = Symbol(regulator.rep_day_time_tou_mapping[(regulator.rep_day_time_tou_mapping.index_rate_tou .== String(tou)), :index_t][i])
-            der_excess_cost_h_t_temp += 
-            # DER excess for PV-only customers
-            model_data.omega(d) * delta_t *
-            regulator.p_ex(z, h, d, t) *
-            (
-                # First term with safe division
-                safe_div(
-                    max(
-                        0,
-                        customers.rho_DG(h, :BTMPV, z, d, t) * customers.Opti_DG_E(z, h, :BTMPV) -
-                        customers.d(h, z, d, t) * (1 - utility.loss_dist),
-                    ) * customers.x_DG_E_my(first(model_data.index_y), h, z, :BTMPV),
-                    customers.Opti_DG_E(z, h, :BTMPV)
-                ) +
-                # Sum over years with safe division
-                sum(
-                    safe_div(
-                        max(
-                            0,
-                            customers.rho_DG(h, :BTMPV, z, d, t) *
-                            customers.Opti_DG_my(Symbol(Int(y)), z, h, :BTMPV) -
-                            customers.d(h, z, d, t) * (1 - utility.loss_dist),
-                        ) * customers.x_DG_new_my(Symbol(Int(y)), h, z, :BTMPV),
-                        customers.Opti_DG_my(Symbol(Int(y)), z, h, :BTMPV)
-                    ) for y in model_data.year(first(model_data.index_y_fix)):reg_year
-                ) - 
-                # Minus PV portion of PV-storage tech with safe division
-                safe_div(
-                    max(
-                        0,
-                        customers.rho_DG(h, :BTMPV, z, d, t) * customers.Opti_DG_E(z, h, :BTMPV) -
-                        customers.d(h, z, d, t) * (1 - utility.loss_dist),
-                    ) * total_der_pv_capacity(z, h),
-                    customers.Opti_DG_E(z, h, :BTMPV)
-                )
-=======
         for i in 1:size(regulator.tou_rate_structure[(regulator.tou_rate_structure.index_rate_tou.==String(tou)), :])[1]
             d = Symbol(regulator.tou_rate_structure[(regulator.tou_rate_structure.index_rate_tou.==String(tou)), :index_d][i])
             t = Symbol(regulator.tou_rate_structure[(regulator.tou_rate_structure.index_rate_tou.==String(tou)), :index_t][i])
@@ -1507,40 +1288,11 @@
                     customers.d(h, z, d, t) / (1 + utility.loss_dist),
                 ) * total_der_pv_capacity(z, h) /
                 customers.Opti_DG_E(z, h, :BTMPV)
->>>>>>> 7075444b
             ) + 
             # DER excess for PV+Storage customers who did not participate in aggregation
             model_data.omega(d) * delta_t *
             regulator.p_ex(z, h, d, t) *
             (
-<<<<<<< HEAD
-                # First term with safe division
-                safe_div(
-                    max(
-                        0,
-                        sum(
-                            customers.rho_DG(h, m, z, d, t) * customers.Opti_DG_E(z, h, m)
-                            for m in customers.index_m
-                        ) -
-                        customers.d(h, z, d, t) * (1 - utility.loss_dist),
-                    ) * customers.x_DG_E_my(first(model_data.index_y), h, z, :BTMStorage),
-                    customers.Opti_DG_E(z, h, :BTMStorage)
-                ) +
-                # Sum over years with safe division
-                sum(
-                    safe_div(
-                        max(
-                            0,
-                            sum(
-                                customers.rho_DG(h, m, z, d, t) *
-                                customers.Opti_DG_my(Symbol(Int(y)), z, h, m)
-                                for m in customers.index_m
-                            ) -
-                            customers.d(h, z, d, t) * (1 - utility.loss_dist),
-                        ) * customers.x_DG_new_my(Symbol(Int(y)), h, z, :BTMStorage),
-                        customers.Opti_DG_my(Symbol(Int(y)), z, h, :BTMStorage)
-                    ) for y in model_data.year(first(model_data.index_y_fix)):reg_year
-=======
                 max(
                     0,
                     sum(customers.rho_DG(h, m, z, d, t) * customers.Opti_DG_E(z, h, m) for m in customers.index_m) -
@@ -1555,7 +1307,6 @@
                     ) * customers.x_DG_new_my(Symbol(Int(y)), h, z, :BTMStorage) /
                     customers.Opti_DG_my(Symbol(Int(y)), z, h, :BTMStorage) for
                     y in model_data.year(first(model_data.index_y_fix)):reg_year
->>>>>>> 7075444b
                 )
             ) * (1 - der_aggregator.aggregation_level(reg_year_index_dera, z))
         end
@@ -1598,73 +1349,6 @@
     net_demand_h_t_wo_loss = make_keyed_array(model_data.index_z, model_data.index_h, regulator.index_rate_tou)
     for z in model_data.index_z, h in model_data.index_h, tou in regulator.index_rate_tou
         net_demand_h_t_wo_loss_temp = 0.0
-<<<<<<< HEAD
-        # Filter the mapping for the current TOU period
-        mapping_indices = findall(regulator.rep_day_time_tou_mapping.index_rate_tou .== String(tou))
-        for i in mapping_indices
-            d = Symbol(regulator.rep_day_time_tou_mapping[!, :index_d][i])
-            t = Symbol(regulator.rep_day_time_tou_mapping[!, :index_t][i])
-            
-            net_demand_h_t_wo_loss_temp +=
-                # Demand without loss
-                customers.gamma(z, h) * model_data.omega(d) * delta_t * customers.d(h, z, d, t) * (1 - utility.loss_dist) -
-                # DG (Behind-the-meter generation for PV-only customers)
-                model_data.omega(d) * delta_t *
-                (
-                    # First term with safe division
-                    safe_div(
-                        min(
-                            customers.rho_DG(h, :BTMPV, z, d, t) * customers.Opti_DG_E(z, h, :BTMPV),
-                            customers.d(h, z, d, t) * (1 - utility.loss_dist),
-                        ) * customers.x_DG_E_my(first(model_data.index_y), h, z, :BTMPV),
-                        customers.Opti_DG_E(z, h, :BTMPV)
-                    ) +
-                    # Sum over years with safe division
-                    sum(
-                        safe_div(
-                            min(
-                                customers.rho_DG(h, :BTMPV, z, d, t) * customers.Opti_DG_my(Symbol(Int(y)), z, h, :BTMPV),
-                                customers.d(h, z, d, t) * (1 - utility.loss_dist)
-                            ) * customers.x_DG_new_my(Symbol(Int(y)), h, z, :BTMPV),
-                            customers.Opti_DG_my(Symbol(Int(y)), z, h, :BTMPV)
-                        ) for y in model_data.year(first(model_data.index_y_fix)):reg_year
-                    ) -
-                    # Minus PV portion of PV-storage tech with safe division
-                    safe_div(
-                        min(
-                            customers.rho_DG(h, :BTMPV, z, d, t) * customers.Opti_DG_E(z, h, :BTMPV),
-                            customers.d(h, z, d, t) * (1 - utility.loss_dist)
-                        ) * total_der_pv_capacity(z, h),
-                        customers.Opti_DG_E(z, h, :BTMPV)
-                    )
-                ) -
-                # Behind-the-meter generation for PV+Storage customers not participating in aggregation
-                model_data.omega(d) * delta_t *
-                (
-                    # First term with safe division
-                    safe_div(
-                        min(
-                            sum(
-                                customers.rho_DG(h, m, z, d, t) * customers.Opti_DG_E(z, h, m)
-                                for m in customers.index_m
-                            ),
-                            customers.d(h, z, d, t) * (1 - utility.loss_dist)
-                        ) * customers.x_DG_E_my(first(model_data.index_y), h, z, :BTMStorage),
-                        customers.Opti_DG_E(z, h, :BTMStorage)
-                    ) +
-                    # Sum over years with safe division
-                    sum(
-                        safe_div(
-                            min(
-                                sum(
-                                    customers.rho_DG(h, m, z, d, t) * customers.Opti_DG_my(Symbol(Int(y)), z, h, m)
-                                    for m in customers.index_m
-                                ),
-                                customers.d(h, z, d, t) * (1 - utility.loss_dist)
-                            ) * customers.x_DG_new_my(Symbol(Int(y)), h, z, :BTMStorage),
-                            customers.Opti_DG_my(Symbol(Int(y)), z, h, :BTMStorage)
-                        ) for y in model_data.year(first(model_data.index_y_fix)):reg_year
-=======
         for i in 1:size(regulator.tou_rate_structure[(regulator.tou_rate_structure.index_rate_tou.==String(tou)), :])[1]
             d = Symbol(regulator.tou_rate_structure[(regulator.tou_rate_structure.index_rate_tou.==String(tou)), :index_d][i])
             t = Symbol(regulator.tou_rate_structure[(regulator.tou_rate_structure.index_rate_tou.==String(tou)), :index_t][i])
@@ -1673,12 +1357,7 @@
                 sum(
                     customers.gamma(z, h) * model_data.omega(d) * delta_t * customers.d(h, z, d, t) / (1 + utility.loss_dist)
                 ) -
-                # DG
-                # since this net demand is for rate calculation, we need to consider energy offset at the household level.
-                # e.g. two household, with 100 MW load each (without loss), if one of them has DER and generated 
-                # 120 MW of energy, he/she does not need to pay for energy, but the other one still have to pay 
-                # 100 MW instead of 80 MW.
-                # behind the meter generation for pv-only customers
+                # Behind-the-meter generation for PV+Storage customers not participating in aggregation
                 model_data.omega(d) * delta_t *
                 (
                     min(
@@ -1716,7 +1395,6 @@
                         ) * customers.x_DG_new_my(Symbol(Int(y)), h, z, :BTMStorage) /
                         customers.Opti_DG_my(Symbol(Int(y)), z, h, :BTMStorage) for
                         y in model_data.year(first(model_data.index_y_fix)):reg_year
->>>>>>> 7075444b
                     )
                 ) * (1 - der_aggregator.aggregation_level(reg_year_index_dera, z)) -
                 # Green technology subscription
@@ -2197,8 +1875,6 @@
     # customers.x_DG_new_my(Symbol(Int(y)), h, z, :BTMPV) / customers.Opti_DG_my(Symbol(Int(y)), z, h, :BTMPV) denoting how many households are there.
     # need to think more broadly about number of households when adopting multiple DERs.
 
-    safe_div(numerator, denominator) = denominator == 0 ? 0 : numerator / denominator
-
     der_excess_cost_h = make_keyed_array(model_data.index_z, model_data.index_h)
     for z in model_data.index_z, h in model_data.index_h
         der_excess_cost_h(z, h, :) .= 
@@ -2207,38 +1883,6 @@
             model_data.omega(d) * delta_t *
             regulator.p_ex(z, h, d, t) *
             (
-<<<<<<< HEAD
-                # First term with safe_div
-                safe_div(
-                    max(
-                        0,
-                        customers.rho_DG(h, :BTMPV, z, d, t) * customers.Opti_DG_E(z, h, :BTMPV) -
-                        customers.d(h, z, d, t) * (1 - utility.loss_dist),
-                    ) * customers.x_DG_E_my(first(model_data.index_y), h, z, :BTMPV),
-                    customers.Opti_DG_E(z, h, :BTMPV)
-                ) +
-                # Sum over years with safe_div
-                sum(
-                    safe_div(
-                        max(
-                            0,
-                            customers.rho_DG(h, :BTMPV, z, d, t) *
-                            customers.Opti_DG_my(Symbol(Int(y)), z, h, :BTMPV) -
-                            customers.d(h, z, d, t) * (1 - utility.loss_dist),
-                        ) * customers.x_DG_new_my(Symbol(Int(y)), h, z, :BTMPV),
-                        customers.Opti_DG_my(Symbol(Int(y)), z, h, :BTMPV)
-                    ) for y in model_data.year(first(model_data.index_y_fix)):reg_year
-                ) - 
-                # Minus PV portion of PV-storage tech with safe_div
-                safe_div(
-                    max(
-                        0,
-                        customers.rho_DG(h, :BTMPV, z, d, t) * customers.Opti_DG_E(z, h, :BTMPV) -
-                        customers.d(h, z, d, t) * (1 - utility.loss_dist),
-                    ) * total_der_pv_capacity(z, h),
-                    customers.Opti_DG_E(z, h, :BTMPV)
-                )
-=======
                 max(
                     0,
                     customers.rho_DG(h, :BTMPV, z, d, t) * customers.Opti_DG_E(z, h, :BTMPV) -
@@ -2261,7 +1905,6 @@
                     customers.d(h, z, d, t) / (1 + utility.loss_dist),
                 ) * total_der_pv_capacity(z, h) /
                 customers.Opti_DG_E(z, h, :BTMPV)
->>>>>>> 7075444b
             )
             for d in model_data.index_d, t in model_data.index_t
         ) + 
@@ -2270,34 +1913,6 @@
             model_data.omega(d) * delta_t *
             regulator.p_ex(z, h, d, t) *
             (
-<<<<<<< HEAD
-          
-                safe_div(
-                    max(
-                        0,
-                        sum(
-                            customers.rho_DG(h, m, z, d, t) * customers.Opti_DG_E(z, h, m)
-                            for m in customers.index_m
-                        ) -
-                        customers.d(h, z, d, t) * (1 - utility.loss_dist),
-                    ) * customers.x_DG_E_my(first(model_data.index_y), h, z, :BTMStorage),
-                    customers.Opti_DG_E(z, h, :BTMStorage)
-                ) +
-  
-                sum(
-                    safe_div(
-                        max(
-                            0,
-                            sum(
-                                customers.rho_DG(h, m, z, d, t) *
-                                customers.Opti_DG_my(Symbol(Int(y)), z, h, m)
-                                for m in customers.index_m
-                            ) -
-                            customers.d(h, z, d, t) * (1 - utility.loss_dist),
-                        ) * customers.x_DG_new_my(Symbol(Int(y)), h, z, :BTMStorage),
-                        customers.Opti_DG_my(Symbol(Int(y)), z, h, :BTMStorage)
-                    ) for y in model_data.year(first(model_data.index_y_fix)):reg_year
-=======
                 max(
                     0,
                     sum(customers.rho_DG(h, m, z, d, t) * customers.Opti_DG_E(z, h, m) for m in customers.index_m) -
@@ -2312,7 +1927,6 @@
                     ) * customers.x_DG_new_my(Symbol(Int(y)), h, z, :BTMStorage) /
                     customers.Opti_DG_my(Symbol(Int(y)), z, h, :BTMStorage) for
                     y in model_data.year(first(model_data.index_y_fix)):reg_year
->>>>>>> 7075444b
                 )
             ) * (1 - der_aggregator.aggregation_level(reg_year_index_dera, z))
             for d in model_data.index_d, t in model_data.index_t
@@ -2353,13 +1967,8 @@
         net_demand_h_wo_loss(z, h, :) .= 
             # Demand without loss
             sum(
-<<<<<<< HEAD
-                customers.gamma(z, h) * model_data.omega(d) * delta_t * customers.d(h, z, d, t) * (1 - utility.loss_dist)
-                for d in model_data.index_d, t in model_data.index_t
-=======
                 customers.gamma(z, h) * model_data.omega(d) * delta_t * customers.d(h, z, d, t) / (1 + utility.loss_dist) for
                 d in model_data.index_d, t in model_data.index_t
->>>>>>> 7075444b
             ) -
             # DG
             # Since this net demand is for rate calculation, we need to consider energy offset at the household level.
@@ -2367,34 +1976,6 @@
             sum(
                 model_data.omega(d) * delta_t *
                 (
-<<<<<<< HEAD
-                    # First term with safe division
-                    safe_div(
-                        min(
-                            customers.rho_DG(h, :BTMPV, z, d, t) * customers.Opti_DG_E(z, h, :BTMPV),
-                            customers.d(h, z, d, t) * (1 - utility.loss_dist),
-                        ) * customers.x_DG_E_my(first(model_data.index_y), h, z, :BTMPV),
-                        customers.Opti_DG_E(z, h, :BTMPV)
-                    ) +
-                    # Sum over years with safe division
-                    sum(
-                        safe_div(
-                            min(
-                                customers.rho_DG(h, :BTMPV, z, d, t) * customers.Opti_DG_my(Symbol(Int(y)), z, h, :BTMPV),
-                                customers.d(h, z, d, t) * (1 - utility.loss_dist)
-                            ) * customers.x_DG_new_my(Symbol(Int(y)), h, z, :BTMPV),
-                            customers.Opti_DG_my(Symbol(Int(y)), z, h, :BTMPV)
-                        ) for y in model_data.year(first(model_data.index_y_fix)):reg_year
-                    ) -
-                    # Minus PV portion of PV-storage tech with safe division
-                    safe_div(
-                        min(
-                            customers.rho_DG(h, :BTMPV, z, d, t) * customers.Opti_DG_E(z, h, :BTMPV),
-                            customers.d(h, z, d, t) * (1 - utility.loss_dist)
-                        ) * total_der_pv_capacity(z, h),
-                        customers.Opti_DG_E(z, h, :BTMPV)
-                    )
-=======
                     min(
                         customers.rho_DG(h, :BTMPV, z, d, t) * customers.Opti_DG_E(z, h, :BTMPV),
                         customers.d(h, z, d, t) / (1 + utility.loss_dist),
@@ -2414,7 +1995,6 @@
                         customers.d(h, z, d, t) / (1 + utility.loss_dist)
                     ) * total_der_pv_capacity(z, h) /
                     customers.Opti_DG_E(z, h, :BTMPV)
->>>>>>> 7075444b
                 )
                 for d in model_data.index_d, t in model_data.index_t
             ) -
@@ -2422,36 +2002,6 @@
             sum(
                 model_data.omega(d) * delta_t *
                 (
-<<<<<<< HEAD
-                    # First term with safe division
-                    safe_div(
-                        min(
-                            sum(
-                                customers.rho_DG(h, m, z, d, t) * customers.Opti_DG_E(z, h, m)
-                                for m in customers.index_m
-                            ),
-                            customers.d(h, z, d, t) * (1 - utility.loss_dist)
-                        ) * customers.x_DG_E_my(first(model_data.index_y), h, z, :BTMStorage),
-                        customers.Opti_DG_E(z, h, :BTMStorage)
-                    ) +
-                    # Sum over years with safe division
-                    sum(
-                        safe_div(
-                            min(
-                                sum(
-                                    customers.rho_DG(h, m, z, d, t) * customers.Opti_DG_my(Symbol(Int(y)), z, h, m)
-                                    for m in customers.index_m
-                                ),
-                                customers.d(h, z, d, t) * (1 - utility.loss_dist)
-                            ) * customers.x_DG_new_my(Symbol(Int(y)), h, z, :BTMStorage),
-                            customers.Opti_DG_my(Symbol(Int(y)), z, h, :BTMStorage)
-                        ) for y in model_data.year(first(model_data.index_y_fix)):reg_year
-                    )
-                ) * (1 - der_aggregator.aggregation_level(reg_year_index_dera, z))
-                for d in model_data.index_d, t in model_data.index_t
-            ) -
-            # Green technology subscription
-=======
                     min(
                         sum(customers.rho_DG(h, m, z, d, t) * customers.Opti_DG_E(z, h, m) for m in customers.index_m),
                         customers.d(h, z, d, t) / (1 + utility.loss_dist)
@@ -2469,7 +2019,6 @@
                 for d in model_data.index_d, t in model_data.index_t
             ) - 
             # green technology subscription
->>>>>>> 7075444b
             sum(
                 model_data.omega(d) * delta_t * utility.rho_C_my(j, z, d, t) *
                 sum(
@@ -2485,13 +2034,8 @@
         net_demand_wo_green_tech_h_wo_loss(z, h, :) .= 
             # Demand with loss
             sum(
-<<<<<<< HEAD
-                customers.gamma(z, h) * model_data.omega(d) * delta_t * customers.d(h, z, d, t) * (1 - utility.loss_dist)
-                for d in model_data.index_d, t in model_data.index_t
-=======
                 customers.gamma(z, h) * model_data.omega(d) * delta_t * customers.d(h, z, d, t) / (1 + utility.loss_dist) for
                 d in model_data.index_d, t in model_data.index_t
->>>>>>> 7075444b
             ) -
             # DG
             # Since this net demand is for rate calculation, we need to consider energy offset at the household level.
@@ -2499,36 +2043,6 @@
             sum(
                 model_data.omega(d) * delta_t *
                 (
-<<<<<<< HEAD
-                    # First term with safe division
-                    safe_div(
-                        min(
-                            customers.rho_DG(h, :BTMPV, z, d, t) * customers.Opti_DG_E(z, h, :BTMPV),
-                            customers.d(h, z, d, t) * (1 - utility.loss_dist),
-                        ) * customers.x_DG_E_my(first(model_data.index_y), h, z, :BTMPV),
-                        customers.Opti_DG_E(z, h, :BTMPV)
-                    ) +
-                    # Sum over years with safe division
-                    sum(
-                        safe_div(
-                            min(
-                                customers.rho_DG(h, :BTMPV, z, d, t) *
-                                customers.Opti_DG_my(Symbol(Int(y)), z, h, :BTMPV),
-                                customers.d(h, z, d, t) * (1 - utility.loss_dist)
-                            ) * customers.x_DG_new_my(Symbol(Int(y)), h, z, :BTMPV),
-                            customers.Opti_DG_my(Symbol(Int(y)), z, h, :BTMPV)
-                        )
-                        for y in model_data.year(first(model_data.index_y_fix)):reg_year
-                    ) -
-                    # Minus PV portion of PV-storage tech with safe division
-                    safe_div(
-                        min(
-                            customers.rho_DG(h, :BTMPV, z, d, t) * customers.Opti_DG_E(z, h, :BTMPV),
-                            customers.d(h, z, d, t) * (1 - utility.loss_dist)
-                        ) * total_der_pv_capacity(z, h),
-                        customers.Opti_DG_E(z, h, :BTMPV)
-                    )
-=======
                     min(
                         customers.rho_DG(h, :BTMPV, z, d, t) * customers.Opti_DG_E(z, h, :BTMPV),
                         customers.d(h, z, d, t) / (1 + utility.loss_dist),
@@ -2548,7 +2062,6 @@
                         customers.d(h, z, d, t) / (1 + utility.loss_dist)
                     ) * total_der_pv_capacity(z, h) /
                     customers.Opti_DG_E(z, h, :BTMPV)
->>>>>>> 7075444b
                 )
                 for d in model_data.index_d, t in model_data.index_t
             ) -
@@ -2556,33 +2069,6 @@
             sum(
                 model_data.omega(d) * delta_t *
                 (
-<<<<<<< HEAD
-                    # First term with safe division
-                    safe_div(
-                        min(
-                            sum(
-                                customers.rho_DG(h, m, z, d, t) * customers.Opti_DG_E(z, h, m)
-                                for m in customers.index_m
-                            ),
-                            customers.d(h, z, d, t) * (1 - utility.loss_dist)
-                        ) * customers.x_DG_E_my(first(model_data.index_y), h, z, :BTMStorage),
-                        customers.Opti_DG_E(z, h, :BTMStorage)
-                    ) +
-                    # Sum over years with safe division
-                    sum(
-                        safe_div(
-                            min(
-                                sum(
-                                    customers.rho_DG(h, m, z, d, t) *
-                                    customers.Opti_DG_my(Symbol(Int(y)), z, h, m)
-                                    for m in customers.index_m
-                                ),
-                                customers.d(h, z, d, t) * (1 - utility.loss_dist)
-                            ) * customers.x_DG_new_my(Symbol(Int(y)), h, z, :BTMStorage),
-                            customers.Opti_DG_my(Symbol(Int(y)), z, h, :BTMStorage)
-                        )
-                        for y in model_data.year(first(model_data.index_y_fix)):reg_year
-=======
                     min(
                         sum(customers.rho_DG(h, m, z, d, t) * customers.Opti_DG_E(z, h, m) for m in customers.index_m),
                         customers.d(h, z, d, t) / (1 + utility.loss_dist)
@@ -2595,7 +2081,6 @@
                         ) * customers.x_DG_new_my(Symbol(Int(y)), h, z, :BTMStorage) /
                         customers.Opti_DG_my(Symbol(Int(y)), z, h, :BTMStorage) for
                         y in model_data.year(first(model_data.index_y_fix)):reg_year
->>>>>>> 7075444b
                     )
                 ) * (1 - der_aggregator.aggregation_level(reg_year_index_dera, z))
                 for d in model_data.index_d, t in model_data.index_t
@@ -2738,48 +2223,6 @@
     der_excess_cost_h_t = make_keyed_array(model_data.index_z, model_data.index_h, regulator.index_rate_tou)
     for z in model_data.index_z, h in model_data.index_h, tou in regulator.index_rate_tou
         der_excess_cost_h_t_temp = 0.0
-<<<<<<< HEAD
-        # Filter the mapping indices for the current TOU period
-        mapping_indices = findall(regulator.rep_day_time_tou_mapping.index_rate_tou .== String(tou))
-        for i in mapping_indices
-            d = Symbol(regulator.rep_day_time_tou_mapping[!, :index_d][i])
-            t = Symbol(regulator.rep_day_time_tou_mapping[!, :index_t][i])
-            der_excess_cost_h_t_temp += 
-            # DER excess for PV-only customers
-            model_data.omega(d) * delta_t *
-            regulator.p_ex(z, h, d, t) *
-            (
-                # First term with safe division
-                safe_div(
-                    max(
-                        0,
-                        customers.rho_DG(h, :BTMPV, z, d, t) * customers.Opti_DG_E(z, h, :BTMPV) -
-                        customers.d(h, z, d, t) * (1 - utility.loss_dist),
-                    ) * customers.x_DG_E_my(first(model_data.index_y), h, z, :BTMPV),
-                    customers.Opti_DG_E(z, h, :BTMPV)
-                ) +
-                # Sum over years with safe division
-                sum(
-                    safe_div(
-                        max(
-                            0,
-                            customers.rho_DG(h, :BTMPV, z, d, t) *
-                            customers.Opti_DG_my(Symbol(Int(y)), z, h, :BTMPV) -
-                            customers.d(h, z, d, t) * (1 - utility.loss_dist),
-                        ) * customers.x_DG_new_my(Symbol(Int(y)), h, z, :BTMPV),
-                        customers.Opti_DG_my(Symbol(Int(y)), z, h, :BTMPV)
-                    ) for y in model_data.year(first(model_data.index_y_fix)):reg_year
-                ) - 
-                # Minus PV portion of PV-storage tech with safe division
-                safe_div(
-                    max(
-                        0,
-                        customers.rho_DG(h, :BTMPV, z, d, t) * customers.Opti_DG_E(z, h, :BTMPV) -
-                        customers.d(h, z, d, t) * (1 - utility.loss_dist),
-                    ) * total_der_pv_capacity(z, h),
-                    customers.Opti_DG_E(z, h, :BTMPV)
-                )
-=======
         for i in 1:size(regulator.tou_rate_structure[(regulator.tou_rate_structure.index_rate_tou.==String(tou)), :])[1]
             d = Symbol(regulator.tou_rate_structure[(regulator.tou_rate_structure.index_rate_tou.==String(tou)), :index_d][i])
             t = Symbol(regulator.tou_rate_structure[(regulator.tou_rate_structure.index_rate_tou.==String(tou)), :index_t][i])
@@ -2810,37 +2253,11 @@
                     customers.d(h, z, d, t) / (1 + utility.loss_dist),
                 ) * total_der_pv_capacity(z, h) /
                 customers.Opti_DG_E(z, h, :BTMPV)
->>>>>>> 7075444b
             ) + 
             # DER excess for PV+Storage customers who did not participate in aggregation
             model_data.omega(d) * delta_t *
             regulator.p_ex(z, h, d, t) *
             (
-<<<<<<< HEAD
-                # First term with safe division
-                safe_div(
-                    max(
-                        0,
-                        sum(customers.rho_DG(h, m, z, d, t) * customers.Opti_DG_E(z, h, m) for m in customers.index_m) -
-                        customers.d(h, z, d, t) * (1 - utility.loss_dist),
-                    ) * customers.x_DG_E_my(first(model_data.index_y), h, z, :BTMStorage),
-                    customers.Opti_DG_E(z, h, :BTMStorage)
-                ) +
-                # Sum over years with safe division
-                sum(
-                    safe_div(
-                        max(
-                            0,
-                            sum(
-                                customers.rho_DG(h, m, z, d, t) *
-                                customers.Opti_DG_my(Symbol(Int(y)), z, h, m)
-                                for m in customers.index_m
-                            ) -
-                            customers.d(h, z, d, t) * (1 - utility.loss_dist),
-                        ) * customers.x_DG_new_my(Symbol(Int(y)), h, z, :BTMStorage),
-                        customers.Opti_DG_my(Symbol(Int(y)), z, h, :BTMStorage)
-                    ) for y in model_data.year(first(model_data.index_y_fix)):reg_year
-=======
                 max(
                     0,
                     sum(customers.rho_DG(h, m, z, d, t) * customers.Opti_DG_E(z, h, m) for m in customers.index_m) -
@@ -2855,7 +2272,6 @@
                     ) * customers.x_DG_new_my(Symbol(Int(y)), h, z, :BTMStorage) /
                     customers.Opti_DG_my(Symbol(Int(y)), z, h, :BTMStorage) for
                     y in model_data.year(first(model_data.index_y_fix)):reg_year
->>>>>>> 7075444b
                 )
             ) * (1 - der_aggregator.aggregation_level(reg_year_index_dera, z))
             # der_excess_cost_h_t_temp = der_excess_cost_h_t_temp + 
@@ -2918,16 +2334,6 @@
     net_demand_h_t_wo_loss = make_keyed_array(model_data.index_z, model_data.index_h, regulator.index_rate_tou)
     for z in model_data.index_z, h in model_data.index_h, tou in regulator.index_rate_tou
         net_demand_h_t_wo_loss_temp = 0.0
-<<<<<<< HEAD
-        # Filter the mapping indices for the current TOU period
-        mapping_indices = findall(regulator.rep_day_time_tou_mapping.index_rate_tou .== String(tou))
-        for i in mapping_indices
-            d = Symbol(regulator.rep_day_time_tou_mapping[!, :index_d][i])
-            t = Symbol(regulator.rep_day_time_tou_mapping[!, :index_t][i])
-            net_demand_h_t_wo_loss_temp +=
-                # Demand without loss
-                customers.gamma(z, h) * model_data.omega(d) * delta_t * customers.d(h, z, d, t) * (1 - utility.loss_dist) -
-=======
         for i in 1:size(regulator.tou_rate_structure[(regulator.tou_rate_structure.index_rate_tou.==String(tou)), :])[1]
             d = Symbol(regulator.tou_rate_structure[(regulator.tou_rate_structure.index_rate_tou.==String(tou)), :index_d][i])
             t = Symbol(regulator.tou_rate_structure[(regulator.tou_rate_structure.index_rate_tou.==String(tou)), :index_t][i])
@@ -2936,7 +2342,6 @@
                 sum(
                     customers.gamma(z, h) * model_data.omega(d) * delta_t * customers.d(h, z, d, t) / (1 + utility.loss_dist)
                 ) -
->>>>>>> 7075444b
                 # DG
                 # Since this net demand is for rate calculation, we need to consider energy offset at the household level.
                 # For example, two households with 100 MW load each (without loss). If one has DER generating 
@@ -2946,66 +2351,6 @@
                 # Behind-the-meter generation for PV-only customers
                 model_data.omega(d) * delta_t *
                 (
-<<<<<<< HEAD
-                    # First term with safe division
-                    safe_div(
-                        min(
-                            customers.rho_DG(h, :BTMPV, z, d, t) * customers.Opti_DG_E(z, h, :BTMPV),
-                            customers.d(h, z, d, t) * (1 - utility.loss_dist)
-                        ) * customers.x_DG_E_my(first(model_data.index_y), h, z, :BTMPV),
-                        customers.Opti_DG_E(z, h, :BTMPV)
-                    ) +
-                    # Sum over years with safe division
-                    sum(
-                        safe_div(
-                            min(
-                                customers.rho_DG(h, :BTMPV, z, d, t) *
-                                customers.Opti_DG_my(Symbol(Int(y)), z, h, :BTMPV),
-                                customers.d(h, z, d, t) * (1 - utility.loss_dist)
-                            ) * customers.x_DG_new_my(Symbol(Int(y)), h, z, :BTMPV),
-                            customers.Opti_DG_my(Symbol(Int(y)), z, h, :BTMPV)
-                        ) for y in model_data.year(first(model_data.index_y_fix)):reg_year
-                    ) -
-                    # Minus PV portion of PV-storage tech with safe division
-                    safe_div(
-                        min(
-                            customers.rho_DG(h, :BTMPV, z, d, t) * customers.Opti_DG_E(z, h, :BTMPV),
-                            customers.d(h, z, d, t) * (1 - utility.loss_dist)
-                        ) * total_der_pv_capacity(z, h),
-                        customers.Opti_DG_E(z, h, :BTMPV)
-                    )
-                ) -
-                # Behind-the-meter generation for PV+Storage customers who did not participate in aggregation
-                model_data.omega(d) * delta_t *
-                (
-                    # First term with safe division
-                    safe_div(
-                        min(
-                            sum(
-                                customers.rho_DG(h, m, z, d, t) * customers.Opti_DG_E(z, h, m)
-                                for m in customers.index_m
-                            ),
-                            customers.d(h, z, d, t) * (1 - utility.loss_dist)
-                        ) * customers.x_DG_E_my(first(model_data.index_y), h, z, :BTMStorage),
-                        customers.Opti_DG_E(z, h, :BTMStorage)
-                    ) +
-                    # Sum over years with safe division
-                    sum(
-                        safe_div(
-                            min(
-                                sum(
-                                    customers.rho_DG(h, m, z, d, t) *
-                                    customers.Opti_DG_my(Symbol(Int(y)), z, h, m)
-                                    for m in customers.index_m
-                                ),
-                                customers.d(h, z, d, t) * (1 - utility.loss_dist)
-                            ) * customers.x_DG_new_my(Symbol(Int(y)), h, z, :BTMStorage),
-                            customers.Opti_DG_my(Symbol(Int(y)), z, h, :BTMStorage)
-                        ) for y in model_data.year(first(model_data.index_y_fix)):reg_year
-                    )
-                ) * (1 - der_aggregator.aggregation_level(reg_year_index_dera, z)) -
-                # Green technology subscription
-=======
                     min(
                         customers.rho_DG(h, :BTMPV, z, d, t) * customers.Opti_DG_E(z, h, :BTMPV),
                         customers.d(h, z, d, t) / (1 + utility.loss_dist),
@@ -3044,7 +2389,6 @@
                     )
                 ) * (1 - der_aggregator.aggregation_level(reg_year_index_dera, z)) -
                 # green technology subscription
->>>>>>> 7075444b
                 sum(
                     model_data.omega(d) * delta_t * utility.rho_C_my(j, z, d, t) *
                     sum(
@@ -3060,16 +2404,6 @@
     net_demand_wo_green_tech_h_t_wo_loss = make_keyed_array(model_data.index_z, model_data.index_h, regulator.index_rate_tou)
     for z in model_data.index_z, h in model_data.index_h, tou in regulator.index_rate_tou
         net_demand_wo_green_tech_h_t_wo_loss_temp = 0.0
-<<<<<<< HEAD
-        # Filter the mapping indices for the current TOU period
-        mapping_indices = findall(regulator.rep_day_time_tou_mapping.index_rate_tou .== String(tou))
-        for i in mapping_indices
-            d = Symbol(regulator.rep_day_time_tou_mapping[!, :index_d][i])
-            t = Symbol(regulator.rep_day_time_tou_mapping[!, :index_t][i])
-            net_demand_wo_green_tech_h_t_wo_loss_temp +=
-                # Demand without loss
-                customers.gamma(z, h) * model_data.omega(d) * delta_t * customers.d(h, z, d, t) * (1 - utility.loss_dist) -
-=======
         for i in 1:size(regulator.tou_rate_structure[(regulator.tou_rate_structure.index_rate_tou.==String(tou)), :])[1]
             d = Symbol(regulator.tou_rate_structure[(regulator.tou_rate_structure.index_rate_tou.==String(tou)), :index_d][i])
             t = Symbol(regulator.tou_rate_structure[(regulator.tou_rate_structure.index_rate_tou.==String(tou)), :index_t][i])
@@ -3078,69 +2412,11 @@
                 sum(
                     customers.gamma(z, h) * model_data.omega(d) * delta_t * customers.d(h, z, d, t) / (1 + utility.loss_dist)
                 ) -
->>>>>>> 7075444b
                 # DG
                 # Since this net demand is for rate calculation, we need to consider energy offset at the household level.
                 # Behind-the-meter generation for PV-only customers
                 model_data.omega(d) * delta_t *
                 (
-<<<<<<< HEAD
-                    # First term with safe division
-                    safe_div(
-                        min(
-                            customers.rho_DG(h, :BTMPV, z, d, t) * customers.Opti_DG_E(z, h, :BTMPV),
-                            customers.d(h, z, d, t) * (1 - utility.loss_dist)
-                        ) * customers.x_DG_E_my(first(model_data.index_y), h, z, :BTMPV),
-                        customers.Opti_DG_E(z, h, :BTMPV)
-                    ) +
-                    # Sum over years with safe division
-                    sum(
-                        safe_div(
-                            min(
-                                customers.rho_DG(h, :BTMPV, z, d, t) * customers.Opti_DG_my(Symbol(Int(y)), z, h, :BTMPV),
-                                customers.d(h, z, d, t) * (1 - utility.loss_dist)
-                            ) * customers.x_DG_new_my(Symbol(Int(y)), h, z, :BTMPV),
-                            customers.Opti_DG_my(Symbol(Int(y)), z, h, :BTMPV)
-                        )
-                        for y in model_data.year(first(model_data.index_y_fix)):reg_year
-                    ) -
-                    # Minus PV portion of PV-storage tech with safe division
-                    safe_div(
-                        min(
-                            customers.rho_DG(h, :BTMPV, z, d, t) * customers.Opti_DG_E(z, h, :BTMPV),
-                            customers.d(h, z, d, t) * (1 - utility.loss_dist)
-                        ) * total_der_pv_capacity(z, h),
-                        customers.Opti_DG_E(z, h, :BTMPV)
-                    )
-                ) -
-                # Behind-the-meter generation for PV+Storage customers who did not participate in aggregation
-                model_data.omega(d) * delta_t *
-                (
-                    # First term with safe division
-                    safe_div(
-                        min(
-                            sum(
-                                customers.rho_DG(h, m, z, d, t) * customers.Opti_DG_E(z, h, m)
-                                for m in customers.index_m
-                            ),
-                            customers.d(h, z, d, t) * (1 - utility.loss_dist)
-                        ) * customers.x_DG_E_my(first(model_data.index_y), h, z, :BTMStorage),
-                        customers.Opti_DG_E(z, h, :BTMStorage)
-                    ) +
-                    # Sum over years with safe division
-                    sum(
-                        safe_div(
-                            min(
-                                sum(
-                                    customers.rho_DG(h, m, z, d, t) * customers.Opti_DG_my(Symbol(Int(y)), z, h, m)
-                                    for m in customers.index_m
-                                ),
-                                customers.d(h, z, d, t) * (1 - utility.loss_dist)
-                            ) * customers.x_DG_new_my(Symbol(Int(y)), h, z, :BTMStorage),
-                            customers.Opti_DG_my(Symbol(Int(y)), z, h, :BTMStorage)
-                        )
-                        for y in model_data.year(first(model_data.index_y_fix)):reg_year
-=======
                     min(
                         customers.rho_DG(h, :BTMPV, z, d, t) * customers.Opti_DG_E(z, h, :BTMPV),
                         customers.d(h, z, d, t) / (1 + utility.loss_dist),
@@ -3176,7 +2452,6 @@
                         ) * customers.x_DG_new_my(Symbol(Int(y)), h, z, :BTMStorage) /
                         customers.Opti_DG_my(Symbol(Int(y)), z, h, :BTMStorage) for
                         y in model_data.year(first(model_data.index_y_fix)):reg_year
->>>>>>> 7075444b
                     )
                 ) * (1 - der_aggregator.aggregation_level(reg_year_index_dera, z))
         end
