--- conflicted
+++ resolved
@@ -82,14 +82,8 @@
 import Distributions
 import InfrastructureSystems
 import InfrastructureSystems: @assert_op
-<<<<<<< HEAD
-import Ipopt
-import LibPQ # EH: adding because Aqua says to, but I don't know what this is used for
-import QuadGK
-=======
 import QuadGK
 import Tables
->>>>>>> 858a77de
 import TimerOutputs
 
 const IS = InfrastructureSystems
