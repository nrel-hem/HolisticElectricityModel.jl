isdefined(Base, :__precompile__) && __precompile__()

module HolisticElectricityModel

################################################################################
# Exports

# Meta
export HEMSolver
export XpressSolver
export Gurobi_Solver
export Ipopt_Solver
export HEMData
export HEMOptions
export AbstractAgent
export AgentGroup
export Agent
export AgentOptions, NullAgentOptions
export AgentAndOptions
export configure_logging
export read_dataframe
export AgentStore
export iter_agents_and_options

# Agents
export Regulator
export Utility
export CustomerGroup
export IPPGroup
export GreenDeveloper

# Agent Options
export RegulatorOptions
export CustomerOptions
export IPPOptions

# Policies
export FlatRate, TOU                                    # tariff structures
export ExcessRetailRate, ExcessMarginalCost, ExcessZero # exported DG treatment
export VerticallyIntegratedUtility, WholesaleMarket     # regulatory structures
export DERUseCase, SupplyChoiceUseCase, DERSupplyChoiceUseCase
# export DERAdoption, SupplyChoice                        # consumer decisions
export LagrangeDecomposition, MIQP                      # ipp algorithms

# Solvers
export solve_equilibrium_problem!
export solve_agent_problem!
# export Lagrange_Sub_Investment_Retirement_Cap
# export Lagrange_Sub_Dispatch_Cap
# export Lagrange_Feasible_Cap
# export solve_agent_problem_ipp_lagrange_cap
export save_results
export welfare_calculation!
# export solve_agent_problem_ipp_energy_cap_combined
export solve_agent_problem_decomposition_by_year
export solve_agent_problem_decomposition_by_year_feasible
export solve_agent_problem_decomposition_by_year_feasible_obj
export solve_agent_problem_decomposition_by_year_master

################################################################################
# Imports

using Logging
using DataFrames
using DataStructures
using Logging
using JuMP
using XLSX
using Lazy: @forward
import AxisArrays
import AxisArrays: AxisArray
import CSV
import Distributions
import InfrastructureSystems
import InfrastructureSystems: @assert_op
import QuadGK
<<<<<<< HEAD
import Ipopt
=======
import TimerOutputs
>>>>>>> 6b5b8850

const IS = InfrastructureSystems

#################################################################################

using DocStringExtensions

@template (FUNCTIONS, METHODS) = """
                                 $(TYPEDSIGNATURES)
                                 $(DOCSTRING)
                                 """

#################################################################################
# Includes

include("types.jl")
include("utils.jl")

include("agents/common.jl")
include("agents/regulator.jl")
include("agents/utility.jl")
include("agents/customer_group.jl")
include("agents/ipp_group.jl")
include("agents/green_developer.jl")

end # module<|MERGE_RESOLUTION|>--- conflicted
+++ resolved
@@ -74,11 +74,8 @@
 import InfrastructureSystems
 import InfrastructureSystems: @assert_op
 import QuadGK
-<<<<<<< HEAD
 import Ipopt
-=======
 import TimerOutputs
->>>>>>> 6b5b8850
 
 const IS = InfrastructureSystems
 
