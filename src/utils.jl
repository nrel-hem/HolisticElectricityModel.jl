# Question: Also, when should I specify types?
# Answer: When necessary for dispatch, and often for clarity. 
#         Always use AbstractString, not String.
#         Iterables can be tricky--go with duck typing when you can in that case

"""
    read_set(filename, filename)

Reads the column names of csv dirpath/filename in as symbols.
"""
function read_set(
    dirpath::AbstractString,
    filename::AbstractString,
    name::AbstractString;
    prose_name = "",
    description = "",
)
    vals = read_record_file(DataFrame, dirpath, filename)
    result = Dimension(
        name,
        Symbol.(names(DataFrame(vals))),
        prose_name = prose_name,
        description = description,
    )
    @info "Loaded $filename = $result" result
    return result
end

"""
Reads parameter data from the csv file at dirpath/filename. Assumes the data has a 
single header row, and that the index elements comprise the column names.

Returns the data loaded into a ParamAxisArray.
"""
function read_param(
    name::AbstractString,
    dirpath::AbstractString,
    filename::AbstractString,
    index::Dimension;
    prose_name::AbstractString = "",
    description::AbstractString = "",
)
<<<<<<< HEAD
    vals = read_record_file(KeyedArray, dirname, filename, 1)
    result = ParamArray(
=======
    vals = read_record_file(AxisArray, dirpath, filename, 1)
    result = ParamAxisArray(
>>>>>>> d02ed7b8
        name,
        (index,),
        vals,
        prose_name = prose_name,
        description = description,
    )
    @debug "Loaded $filename" result
    return result
end

"""
Reads parameter data from the csv file at dirpath/filename. Assumes the data has 
a single header row, and that the column_index elements are the right-most column 
names. All other data dimension values are listed in the first length(row_indices) 
columns of the file, corresonding one-to-one and in the same order as the row_indices.

Returns the data loaded into a ParamAxisArray with dimensions 
(row_indices..., column_index).
"""
function read_param(
    name::AbstractString,
    dirpath::AbstractString,
    filename::AbstractString,
    column_index::Dimension,
    row_indices::Vector{Dimension};
    prose_name::AbstractString = "",
    description::AbstractString = "",
)
    dims = Tuple(push!(copy(row_indices), column_index))
<<<<<<< HEAD
    vals = read_record_file(KeyedArray, dirname, filename, length(dims))
    ar_axes = AxisKeys.axiskeys(vals)
=======
    vals = read_record_file(AxisArray, dirpath, filename, length(dims))
    ar_axes = AxisArrays.axes(vals)
>>>>>>> d02ed7b8
    if length(ar_axes) != length(dims)
        throw(
            ArgumentError(
                "dimension length of KeyedArray ($(length(ar_axes))) does not match passed dimensions ($(length(dims)))",
            ),
        )
    end

    for (i, ax) in enumerate(ar_axes)
        elements = dims[i].elements
        if ax != elements
            throw(
                ArgumentError(
                    "dimension elements of KeyedArray axis $i ($ax) does not match passed dimension $i's ($elements)",
                ),
            )
        end
    end
    # TODO DT: make negative test to verify that conflicting inputs are rejected.
    result =
        ParamArray(name, dims, vals, prose_name = prose_name, description = description)
    @debug "Loaded $filename" result
    return result
end

"""
Return a KeyedArray from an N-dimensional array flattened in a CSV file.

If there is one dimension then the file must have a single row with dimension names.
If there is more than one dimension then it must conform to the following format:

The header row consists of dimension names for the first N-1 dimensions followed by the last
dimension's element ids pivoted out to form data column headers.

The data rows contain dimension element ids in the first N-1 columns followed by parameter
values in the remaining columns. Each value maps to the dimension element ids listed in the
row's first N-1 columns plus the dimension element id found in that value's column.

3-dimension example:

d1_variable_name,d2_variable_name,d3_name1,d3_name2,d3_name3
d1_name1,d2_name1,1.0,1.0,1.0
d1_name2,d2_name2,1.0,1.0,1.0
"""
function read_keyed_array(filename::AbstractString, num_dims::Int)
    @debug "read_keyed_array" filename num_dims
    file = open(filename) do io
        CSV.File(io)
    end

    isempty(file) && error("$filename is empty")
    return read_keyed_array(file, num_dims)
end

function read_keyed_array(file::CSV.File, num_dims)
    if num_dims == 1
        data = [getproperty(file, x)[1] for x in file.names]
        return KeyedArray(data, (file.names,))
    end

    index_names = Vector{Vector{Symbol}}(undef, num_dims)
    for i in 1:(num_dims - 1)
        index_names[i] = Symbol.(unique(Tables.getcolumn(file, i)))
    end
    index_names[num_dims] = Symbol.(file.names[num_dims:end])

    data =
        KeyedArray(Array{Float64, num_dims}(undef, length.(index_names)...), Tuple(index_names))
    for i in 1:(file.rows)
        indices = [Symbol(Tables.getcolumn(file, j)[i]) for j in 1:(num_dims - 1)]
        data(indices...,:,:) .=
            [Tables.getcolumn(file, x + num_dims - 1)[i] for x in 1:length(index_names[end])]
    end

    return data
end

function read_record_file(::Type{DataFrame}, dirpath, filename)
    record_file = joinpath(dirpath, filename * ".csv")
    if !isfile(record_file)
        @error "Missing $record_file"
    end

    return read_dataframe(record_file)
end

<<<<<<< HEAD
function read_record_file(::Type{KeyedArray}, dirname, filename, num_dims)
    record_file = joinpath(dirname, filename * ".csv")
=======
function read_record_file(::Type{AxisArray}, dirpath, filename, num_dims)
    record_file = joinpath(dirpath, filename * ".csv")
>>>>>>> d02ed7b8
    if !isfile(record_file)
        @error "Missing $record_file"
    end

    return read_keyed_array(record_file, num_dims)
end

function save_param(
    vals::KeyedArray,
    set_names::Array,
    value_name::Symbol,
    filepath::AbstractString,
)
    # TODO: Replace this with more efficient code

    # make sure we always have the same order
    indices =
        sort!(reshape(collect(Iterators.product(AxisKeys.axiskeys(vals)...)), length(vals)))

    # get categorical data
    result = DataFrame()
    for (i, set_name) in enumerate(set_names)
        data = []
        for index in indices
            push!(data, index[i])
        end
        result[!, set_name] = data
    end

    # get values
    data = [vals(x...) for x in indices]
    result[!, value_name] = data

    # save out
    CSV.write(filepath, result)
    return result
end

function compute_difference_one_norm(before_after_pairs)
    result = 0.0
    for (before, after) in before_after_pairs
        result += sum((
            abs(after(i...) - before(i...)) for
            i in Iterators.product(AxisKeyes.axiskeys(before)...)
        ))
    end
    return result
end

function compute_difference_percentage_one_norm(before_after_pairs)
    result_vec = []
    for (before, after) in before_after_pairs
        result_one = sum((
            before(i...) == 0.0 ? abs(after(i...) - before(i...)) : abs(after(i...) - before(i...)) / before(i...) for
            i in Iterators.product(AxisKeys.axiskeys(before)...)
        ))
        push!(result_vec, result_one)
    end
    result = maximum(result_vec)
    return result
end

"""
Sets the log level to, e.g., Logging.Debug, Logging.Warn. Currently only 
implemented for ConsoleLogger.
"""
function set_log_level(level::Base.CoreLogging.LogLevel)
    current_logger = global_logger()
    new_logger = nothing
    if current_logger isa ConsoleLogger
        new_logger = ConsoleLogger(
            current_logger.stream,
            level,
            current_logger.meta_formatter,
            current_logger.show_limited,
            current_logger.right_justify,
            current_logger.message_limits,
        )
    end
    if isnothing(new_logger)
        @warn "Unhandled logger type $(typeof(new_logger)) with fields $(fieldnames(typeof(new_logger)))"
        return
    end
    global_logger(new_logger)
end

"""
Creates console and file loggers and sets the global_logger.

**Note:** Log messages may not be written to the file until flush() or close() is called on
the returned logger.

# Arguments
- `console_level = Logging.Error`: level for console messages
- `file_level = Logging.Info`: level for file messages
- `filename::Union{Nothing, AbstractString} = "hem.log"`: log file; pass nothing
  to disable file logging

# Example
```julia
logger = configure_logging(console_level = Logging.Info)
@info "log message"
close(logger)
```
"""
function configure_logging(;
    console_level = Logging.Error,
    file_level = Logging.Info,
    filename::Union{Nothing, AbstractString} = "hem.log",
)
    return IS.configure_logging(
        console = true,
        console_stream = stderr,
        console_level = console_level,
        file = filename !== nothing,
        filename = filename,
        file_level = file_level,
        file_mode = "w+",
        tracker = nothing,
        set_global = true,
    )
end

"""
Returns a ParamArray with all values set to value.
"""
function initialize_param(
    name::AbstractString,
    index::Dimension;
    value = 0.0,
    prose_name = "",
    description = "",
)
    return ParamArray(
        name,
        (index,),
        initialize_keyed_array(index; value=value),
        prose_name = prose_name,
        description = description,
    )
end

"""
Return a ParamArray with all values set to value, and indices formed from
Iterators.product(indices...).
"""
function initialize_param(
    name::AbstractString,
    indices...;
    value = 0.0,
    prose_name = "",
    description = "",
)
    num_dims = length(indices)
    param = try
        ParamArray(
            name,
            indices,
            initialize_keyed_array(indices...; value=value),
            prose_name = prose_name,
            description = description,
        )
    catch e
        @info "Failed to initialize parameter $name"
        rethrow(e)
    end
    return param
end

function read_dataframe(filename::AbstractString)
    ext = lowercase(splitext(filename)[2])
    if ext == ".csv"
        return read_dataframe(CSV.File, filename)
    end

    @assert false "read_dataframe does not support extension $ext"
end

function read_dataframe(::Type{CSV.File}, filename::AbstractString)
    open(filename) do io
        CSV.read(io, DataFrame)
    end
end

function to_csv(df, filename::AbstractString)
    open(filename, "w") do io
        CSV.write(io, df)
    end
end<|MERGE_RESOLUTION|>--- conflicted
+++ resolved
@@ -40,13 +40,8 @@
     prose_name::AbstractString = "",
     description::AbstractString = "",
 )
-<<<<<<< HEAD
-    vals = read_record_file(KeyedArray, dirname, filename, 1)
+    vals = read_record_file(KeyedArray, dirpath, filename, 1)
     result = ParamArray(
-=======
-    vals = read_record_file(AxisArray, dirpath, filename, 1)
-    result = ParamAxisArray(
->>>>>>> d02ed7b8
         name,
         (index,),
         vals,
@@ -76,13 +71,8 @@
     description::AbstractString = "",
 )
     dims = Tuple(push!(copy(row_indices), column_index))
-<<<<<<< HEAD
-    vals = read_record_file(KeyedArray, dirname, filename, length(dims))
+    vals = read_record_file(KeyedArray, dirpath, filename, length(dims))
     ar_axes = AxisKeys.axiskeys(vals)
-=======
-    vals = read_record_file(AxisArray, dirpath, filename, length(dims))
-    ar_axes = AxisArrays.axes(vals)
->>>>>>> d02ed7b8
     if length(ar_axes) != length(dims)
         throw(
             ArgumentError(
@@ -169,13 +159,8 @@
     return read_dataframe(record_file)
 end
 
-<<<<<<< HEAD
-function read_record_file(::Type{KeyedArray}, dirname, filename, num_dims)
-    record_file = joinpath(dirname, filename * ".csv")
-=======
-function read_record_file(::Type{AxisArray}, dirpath, filename, num_dims)
+function read_record_file(::Type{KeyedArray}, dirpath, filename, num_dims)
     record_file = joinpath(dirpath, filename * ".csv")
->>>>>>> d02ed7b8
     if !isfile(record_file)
         @error "Missing $record_file"
     end
