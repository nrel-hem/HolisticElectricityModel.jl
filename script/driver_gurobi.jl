--- conflicted
+++ resolved
@@ -30,15 +30,8 @@
 ipp_number = 1                                   # 1
 scenario = HEMDataRepo.DataSelection(ba, base_year, future_years, ipp_number)
 
-<<<<<<< HEAD
-# need to run in julia: run(output_dir = PROFILES_DIRECTORY, user = "nguo", hostname = HOSTNAME, dbname = DATABASE, port = PORT, pca_ids = nothing) to get residential and commercial profiles
-# also need to run in command prompt: python inputs/write_industrial_profiles.py #ba to get industrial profiles
-
-input_dir_name = "20241111ba_6_base_2020_future_15_ipps_1"
-=======
 inputs_date = "20241111"
 input_dir_name = "$inputs_date"*"_ba_"*"$ba_len"*"_base_"*"$base_year"*"_future_"*"$future_years_len"*"_ipps_"*"$ipp_number"*"_enhanced_test_full_dera_pv_w_EV_2035_EE"
->>>>>>> a3f06759
 input_dir = joinpath(hem_data_dir, "runs", input_dir_name)
 # input_dir = joinpath(test_data_dir, input_dir_name)
 # mkpath(input_dir)
